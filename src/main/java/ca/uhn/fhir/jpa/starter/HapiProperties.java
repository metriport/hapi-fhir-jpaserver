package ca.uhn.fhir.jpa.starter;

import ca.uhn.fhir.context.ConfigurationException;
import ca.uhn.fhir.context.FhirVersionEnum;
import ca.uhn.fhir.jpa.search.elastic.ElasticsearchHibernatePropertiesBuilder;
import ca.uhn.fhir.rest.api.EncodingEnum;
import ca.uhn.fhir.rest.server.ETagSupportEnum;
import com.google.common.annotations.VisibleForTesting;
import org.hibernate.search.elasticsearch.cfg.ElasticsearchIndexStatus;
import org.hibernate.search.elasticsearch.cfg.IndexSchemaManagementStrategy;
import org.jetbrains.annotations.NotNull;

import java.io.FileInputStream;
import java.io.InputStream;
import java.util.Arrays;
import java.util.Properties;
import java.util.Set;
import java.util.stream.Collectors;

import static org.apache.commons.lang3.StringUtils.*;

public class HapiProperties {
    static final String ENABLE_INDEX_MISSING_FIELDS = "enable_index_missing_fields";
    static final String AUTO_CREATE_PLACEHOLDER_REFERENCE_TARGETS = "auto_create_placeholder_reference_targets";
    static final String ENFORCE_REFERENTIAL_INTEGRITY_ON_WRITE = "enforce_referential_integrity_on_write";
    static final String ENFORCE_REFERENTIAL_INTEGRITY_ON_DELETE = "enforce_referential_integrity_on_delete";
    static final String BINARY_STORAGE_ENABLED = "binary_storage.enabled";
    static final String ALLOW_EXTERNAL_REFERENCES = "allow_external_references";
    static final String ALLOW_MULTIPLE_DELETE = "allow_multiple_delete";
    static final String ALLOW_PLACEHOLDER_REFERENCES = "allow_placeholder_references";
    static final String REUSE_CACHED_SEARCH_RESULTS_MILLIS = "reuse_cached_search_results_millis";
    static final String DATASOURCE_DRIVER = "datasource.driver";
    static final String DATASOURCE_MAX_POOL_SIZE = "datasource.max_pool_size";
    static final String DATASOURCE_PASSWORD = "datasource.password";
    static final String DATASOURCE_URL = "datasource.url";
    static final String DATASOURCE_USERNAME = "datasource.username";
    static final String DEFAULT_ENCODING = "default_encoding";
    static final String DEFAULT_PAGE_SIZE = "default_page_size";
    static final String DEFAULT_PRETTY_PRINT = "default_pretty_print";
    static final String ETAG_SUPPORT = "etag_support";
    static final String FHIR_VERSION = "fhir_version";
    static final String ALLOW_CASCADING_DELETES = "allow_cascading_deletes";
    static final String HAPI_PROPERTIES = "hapi.properties";
    static final String LOGGER_ERROR_FORMAT = "logger.error_format";
    static final String LOGGER_FORMAT = "logger.format";
    static final String LOGGER_LOG_EXCEPTIONS = "logger.log_exceptions";
    static final String LOGGER_NAME = "logger.name";
    static final String MAX_FETCH_SIZE = "max_fetch_size";
    static final String MAX_PAGE_SIZE = "max_page_size";
    static final String SERVER_ADDRESS = "server_address";
    static final String SERVER_ID = "server.id";
    static final String SERVER_NAME = "server.name";
    static final String SUBSCRIPTION_EMAIL_ENABLED = "subscription.email.enabled";
    static final String SUBSCRIPTION_RESTHOOK_ENABLED = "subscription.resthook.enabled";
    static final String SUBSCRIPTION_WEBSOCKET_ENABLED = "subscription.websocket.enabled";
    static final String ALLOWED_BUNDLE_TYPES = "allowed_bundle_types";
    static final String TEST_PORT = "test.port";
    static final String TESTER_CONFIG_REFUSE_TO_FETCH_THIRD_PARTY_URLS = "tester.config.refuse_to_fetch_third_party_urls";
    static final String CORS_ENABLED = "cors.enabled";
    static final String CORS_ALLOWED_ORIGIN = "cors.allowed_origin";
    static final String CORS_ALLOW_CREDENTIALS = "cors.allowCredentials";
    static final String ALLOW_CONTAINS_SEARCHES = "allow_contains_searches";
    static final String ALLOW_OVERRIDE_DEFAULT_SEARCH_PARAMS = "allow_override_default_search_params";
    static final String EMAIL_FROM = "email.from";
    private static final String VALIDATE_REQUESTS_ENABLED = "validation.requests.enabled";
    private static final String VALIDATE_RESPONSES_ENABLED = "validation.responses.enabled";
    private static final String FILTER_SEARCH_ENABLED = "filter_search.enabled";
    private static final String GRAPHQL_ENABLED = "graphql.enabled";
    private static final String BULK_EXPORT_ENABLED = "bulk.export.enabled";
    private static Properties ourProperties;

    public static boolean isElasticSearchEnabled() {
        return HapiProperties.getPropertyBoolean("elasticsearch.enabled", false);
    }

    /*
     * Force the configuration to be reloaded
     */
    public static void forceReload() {
        ourProperties = null;
        getProperties();
    }

    /**
     * This is mostly here for unit tests. Use the actual properties file
     * to set values
     */
    @VisibleForTesting
    public static void setProperty(String theKey, String theValue) {
        getProperties().setProperty(theKey, theValue);
    }

    public static Properties getJpaProperties() {
        Properties retVal = loadProperties();

        if (isElasticSearchEnabled()) {
            ElasticsearchHibernatePropertiesBuilder builder = new ElasticsearchHibernatePropertiesBuilder();
            builder.setRequiredIndexStatus(getPropertyEnum("elasticsearch.required_index_status", ElasticsearchIndexStatus.class, ElasticsearchIndexStatus.YELLOW));
            builder.setRestUrl(getProperty("elasticsearch.rest_url"));
            builder.setUsername(getProperty("elasticsearch.username"));
            builder.setPassword(getProperty("elasticsearch.password"));
            builder.setIndexSchemaManagementStrategy(getPropertyEnum("elasticsearch.schema_management_strateg", IndexSchemaManagementStrategy.class, IndexSchemaManagementStrategy.CREATE));
            builder.setDebugRefreshAfterWrite(getPropertyBoolean("elasticsearch.debug.refresh_after_write", false));
            builder.setDebugPrettyPrintJsonLog(getPropertyBoolean("elasticsearch.debug.pretty_print_json_log", false));
            builder.apply(retVal);
        }

        return retVal;
    }

    private static Properties getProperties() {
        if (ourProperties == null) {
            Properties properties = loadProperties();
            HapiProperties.ourProperties = properties;
        }

        return ourProperties;
    }

    @NotNull
    private static Properties loadProperties() {
        // Load the configurable properties file
        Properties properties;
        try (InputStream in = HapiProperties.class.getClassLoader().getResourceAsStream(HAPI_PROPERTIES)) {
            properties = new Properties();
            properties.load(in);
        } catch (Exception e) {
            throw new ConfigurationException("Could not load HAPI properties", e);
        }

        Properties overrideProps = loadOverrideProperties();
        if (overrideProps != null) {
            properties.putAll(overrideProps);
        }
        return properties;
    }

    /**
     * If a configuration file path is explicitly specified via -Dhapi.properties=<path>, the properties there will
     * be used to override the entries in the default hapi.properties file (currently under WEB-INF/classes)
     *
     * @return properties loaded from the explicitly specified configuraiton file if there is one, or null otherwise.
     */
    private static Properties loadOverrideProperties() {
        String confFile = System.getProperty(HAPI_PROPERTIES);
        if (confFile != null) {
            try {
                Properties props = new Properties();
                props.load(new FileInputStream(confFile));
                return props;
            } catch (Exception e) {
                throw new ConfigurationException("Could not load HAPI properties file: " + confFile, e);
            }
        }

        return null;
    }

    private static String getProperty(String propertyName) {
        Properties properties = HapiProperties.getProperties();

        if (properties != null) {
            return properties.getProperty(propertyName);
        }

        return null;
    }

    private static String getProperty(String propertyName, String defaultValue) {
        Properties properties = HapiProperties.getProperties();

        if (properties != null) {
            String value = properties.getProperty(propertyName);

            if (value != null && value.length() > 0) {
                return value;
            }
        }

        return defaultValue;
    }

    private static Boolean getBooleanProperty(String propertyName, Boolean defaultValue) {
        String value = HapiProperties.getProperty(propertyName);

        if (value == null || value.length() == 0) {
            return defaultValue;
        }

        return Boolean.parseBoolean(value);
    }

    private static boolean getBooleanProperty(String propertyName, boolean defaultValue) {
        return getBooleanProperty(propertyName, Boolean.valueOf(defaultValue));
    }

    private static Integer getIntegerProperty(String propertyName, Integer defaultValue) {
        String value = HapiProperties.getProperty(propertyName);

        if (value == null || value.length() == 0) {
            return defaultValue;
        }

        return Integer.parseInt(value);
    }

    public static FhirVersionEnum getFhirVersion() {
        String fhirVersionString = HapiProperties.getProperty(FHIR_VERSION);

        if (fhirVersionString != null && fhirVersionString.length() > 0) {
            return FhirVersionEnum.valueOf(fhirVersionString);
        }

        return FhirVersionEnum.DSTU3;
    }

    public static boolean isBinaryStorageEnabled() {
        return HapiProperties.getBooleanProperty(BINARY_STORAGE_ENABLED, true);
    }

    public static ETagSupportEnum getEtagSupport() {
        String etagSupportString = HapiProperties.getProperty(ETAG_SUPPORT);

        if (etagSupportString != null && etagSupportString.length() > 0) {
            return ETagSupportEnum.valueOf(etagSupportString);
        }

        return ETagSupportEnum.ENABLED;
    }

    public static EncodingEnum getDefaultEncoding() {
        String defaultEncodingString = HapiProperties.getProperty(DEFAULT_ENCODING);

        if (defaultEncodingString != null && defaultEncodingString.length() > 0) {
            return EncodingEnum.valueOf(defaultEncodingString);
        }

        return EncodingEnum.JSON;
    }

    public static Boolean getDefaultPrettyPrint() {
        return HapiProperties.getBooleanProperty(DEFAULT_PRETTY_PRINT, true);
    }

    public static String getServerAddress() {
        return HapiProperties.getProperty(SERVER_ADDRESS);
    }

    public static Integer getDefaultPageSize() {
        return HapiProperties.getIntegerProperty(DEFAULT_PAGE_SIZE, 20);
    }

    public static Integer getMaximumPageSize() {
        return HapiProperties.getIntegerProperty(MAX_PAGE_SIZE, 200);
    }

    public static Integer getMaximumFetchSize() {
        return HapiProperties.getIntegerProperty(MAX_FETCH_SIZE, Integer.MAX_VALUE);
    }

    public static String getLoggerName() {
        return HapiProperties.getProperty(LOGGER_NAME, "fhirtest.access");
    }

    public static String getLoggerFormat() {
        return HapiProperties.getProperty(LOGGER_FORMAT, "Path[${servletPath}] Source[${requestHeader.x-forwarded-for}] Operation[${operationType} ${operationName} ${idOrResourceName}] UA[${requestHeader.user-agent}] Params[${requestParameters}] ResponseEncoding[${responseEncodingNoDefault}]");
    }

    public static String getLoggerErrorFormat() {
        return HapiProperties.getProperty(LOGGER_ERROR_FORMAT, "ERROR - ${requestVerb} ${requestUrl}");
    }

    public static Boolean getLoggerLogExceptions() {
        return HapiProperties.getBooleanProperty(LOGGER_LOG_EXCEPTIONS, true);
    }

    public static String getDataSourceDriver() {
        return HapiProperties.getProperty(DATASOURCE_DRIVER, "org.apache.derby.jdbc.EmbeddedDriver");
    }

    public static Integer getDataSourceMaxPoolSize() {
        return HapiProperties.getIntegerProperty(DATASOURCE_MAX_POOL_SIZE, 10);
    }

    public static String getDataSourceUrl() {
        return HapiProperties.getProperty(DATASOURCE_URL, "jdbc:derby:directory:target/jpaserver_derby_files;create=true");
    }

    public static String getDataSourceUsername() {
        return HapiProperties.getProperty(DATASOURCE_USERNAME);
    }

    public static String getDataSourcePassword() {
        return HapiProperties.getProperty(DATASOURCE_PASSWORD);
    }

    public static Boolean getAllowMultipleDelete() {
        return HapiProperties.getBooleanProperty(ALLOW_MULTIPLE_DELETE, false);
    }

    public static Boolean getAllowCascadingDeletes() {
        return HapiProperties.getBooleanProperty(ALLOW_CASCADING_DELETES, false);
    }

    public static Boolean getAllowExternalReferences() {
        return HapiProperties.getBooleanProperty(ALLOW_EXTERNAL_REFERENCES, false);
    }

    public static Boolean getExpungeEnabled() {
        return HapiProperties.getBooleanProperty("expunge_enabled", true);
    }

    public static Integer getTestPort() {
        return HapiProperties.getIntegerProperty(TEST_PORT, 0);
    }

    public static Boolean getTesterConfigRefustToFetchThirdPartyUrls() {
        return HapiProperties.getBooleanProperty(TESTER_CONFIG_REFUSE_TO_FETCH_THIRD_PARTY_URLS, false);
    }

    public static Boolean getCorsEnabled() {
        return HapiProperties.getBooleanProperty(CORS_ENABLED, true);
    }

    public static String getCorsAllowedOrigin() {
        return HapiProperties.getProperty(CORS_ALLOWED_ORIGIN, "*");
    }

    public static  String getAllowedBundleTypes() {
        return HapiProperties.getProperty(ALLOWED_BUNDLE_TYPES, "");
    }

    public static Set<String> getSupportedResourceTypes() {
        String[] types = defaultString(getProperty("supported_resource_types")).split(",");
        return Arrays.stream(types)
                .map(t -> trim(t))
                .filter(t -> isNotBlank(t))
                .collect(Collectors.toSet());
    }

    public static String getServerName() {
        return HapiProperties.getProperty(SERVER_NAME, "Local Tester");
    }

    public static String getServerId() {
        return HapiProperties.getProperty(SERVER_ID, "home");
    }

    public static Boolean getAllowPlaceholderReferences() {
        return HapiProperties.getBooleanProperty(ALLOW_PLACEHOLDER_REFERENCES, true);
    }

    public static Boolean getSubscriptionEmailEnabled() {
        return HapiProperties.getBooleanProperty(SUBSCRIPTION_EMAIL_ENABLED, false);
    }

    public static Boolean getSubscriptionRestHookEnabled() {
        return HapiProperties.getBooleanProperty(SUBSCRIPTION_RESTHOOK_ENABLED, false);
    }

    public static Boolean getSubscriptionWebsocketEnabled() {
        return HapiProperties.getBooleanProperty(SUBSCRIPTION_WEBSOCKET_ENABLED, false);
    }

    public static Boolean getAllowContainsSearches() {
        return HapiProperties.getBooleanProperty(ALLOW_CONTAINS_SEARCHES, true);
    }

    public static Boolean getAllowOverrideDefaultSearchParams() {
        return HapiProperties.getBooleanProperty(ALLOW_OVERRIDE_DEFAULT_SEARCH_PARAMS, true);
    }

    public static String getEmailFrom() {
        return HapiProperties.getProperty(EMAIL_FROM, "some@test.com");
    }

    public static Boolean getEmailEnabled() {
        return HapiProperties.getBooleanProperty("email.enabled", false);
    }

    public static String getEmailHost() {
        return HapiProperties.getProperty("email.host");
    }

    public static Integer getEmailPort() {
        return HapiProperties.getIntegerProperty("email.port", 0);
    }

    public static String getEmailUsername() {
        return HapiProperties.getProperty("email.username");
    }

    public static String getEmailPassword() {
        return HapiProperties.getProperty("email.password");
    }

    public static Long getReuseCachedSearchResultsMillis() {
        String value = HapiProperties.getProperty(REUSE_CACHED_SEARCH_RESULTS_MILLIS, "-1");
        return Long.valueOf(value);
    }

    public static Boolean getCorsAllowedCredentials() {
        return HapiProperties.getBooleanProperty(CORS_ALLOW_CREDENTIALS, false);
    }

    public static boolean getValidateRequestsEnabled() {
        return HapiProperties.getBooleanProperty(VALIDATE_REQUESTS_ENABLED, false);
    }

    public static boolean getValidateResponsesEnabled() {
        return HapiProperties.getBooleanProperty(VALIDATE_RESPONSES_ENABLED, false);
    }

    public static boolean getFilterSearchEnabled() {
        return HapiProperties.getBooleanProperty(FILTER_SEARCH_ENABLED, true);
    }

    public static boolean getGraphqlEnabled() {
      return HapiProperties.getBooleanProperty(GRAPHQL_ENABLED, true);
    }

<<<<<<< HEAD
    private static boolean getPropertyBoolean(String thePropertyName, boolean theDefaultValue) {
        String value = getProperty(thePropertyName, Boolean.toString(theDefaultValue));
        return Boolean.parseBoolean(value);
    }

    private static <T extends Enum> T getPropertyEnum(String thePropertyName, Class<T> theEnumType, T theDefaultValue) {
        String value = getProperty(thePropertyName, theDefaultValue.name());
        return (T) Enum.valueOf(theEnumType, value);
    }

    public static boolean getBulkExportEnabled() {
        return HapiProperties.getBooleanProperty(BULK_EXPORT_ENABLED, true);
=======
    public static boolean getEnforceReferentialIntegrityOnDelete() {
      return HapiProperties.getBooleanProperty(ENFORCE_REFERENTIAL_INTEGRITY_ON_DELETE, true);
    }

    public static boolean getEnforceReferentialIntegrityOnWrite() {
      return HapiProperties.getBooleanProperty(ENFORCE_REFERENTIAL_INTEGRITY_ON_WRITE, true);
    }

    public static boolean getAutoCreatePlaceholderReferenceTargets() {
      return HapiProperties.getBooleanProperty(AUTO_CREATE_PLACEHOLDER_REFERENCE_TARGETS, true);
    }

    public static boolean getEnableIndexMissingFields() {
      return HapiProperties.getBooleanProperty(ENABLE_INDEX_MISSING_FIELDS, false);
>>>>>>> ad4e684c
    }
}
<|MERGE_RESOLUTION|>--- conflicted
+++ resolved
@@ -119,19 +119,19 @@
 
     @NotNull
     private static Properties loadProperties() {
-        // Load the configurable properties file
+            // Load the configurable properties file
         Properties properties;
-        try (InputStream in = HapiProperties.class.getClassLoader().getResourceAsStream(HAPI_PROPERTIES)) {
+            try (InputStream in = HapiProperties.class.getClassLoader().getResourceAsStream(HAPI_PROPERTIES)) {
             properties = new Properties();
             properties.load(in);
-        } catch (Exception e) {
-            throw new ConfigurationException("Could not load HAPI properties", e);
-        }
-
-        Properties overrideProps = loadOverrideProperties();
-        if (overrideProps != null) {
-            properties.putAll(overrideProps);
-        }
+            } catch (Exception e) {
+                throw new ConfigurationException("Could not load HAPI properties", e);
+            }
+
+            Properties overrideProps = loadOverrideProperties();
+            if (overrideProps != null) {
+                properties.putAll(overrideProps);
+            }
         return properties;
     }
 
@@ -419,7 +419,21 @@
       return HapiProperties.getBooleanProperty(GRAPHQL_ENABLED, true);
     }
 
-<<<<<<< HEAD
+    public static boolean getEnforceReferentialIntegrityOnDelete() {
+      return HapiProperties.getBooleanProperty(ENFORCE_REFERENTIAL_INTEGRITY_ON_DELETE, true);
+    }
+
+    public static boolean getEnforceReferentialIntegrityOnWrite() {
+      return HapiProperties.getBooleanProperty(ENFORCE_REFERENTIAL_INTEGRITY_ON_WRITE, true);
+    }
+
+    public static boolean getAutoCreatePlaceholderReferenceTargets() {
+      return HapiProperties.getBooleanProperty(AUTO_CREATE_PLACEHOLDER_REFERENCE_TARGETS, true);
+    }
+
+    public static boolean getEnableIndexMissingFields() {
+      return HapiProperties.getBooleanProperty(ENABLE_INDEX_MISSING_FIELDS, false);
+    }
     private static boolean getPropertyBoolean(String thePropertyName, boolean theDefaultValue) {
         String value = getProperty(thePropertyName, Boolean.toString(theDefaultValue));
         return Boolean.parseBoolean(value);
@@ -432,21 +446,5 @@
 
     public static boolean getBulkExportEnabled() {
         return HapiProperties.getBooleanProperty(BULK_EXPORT_ENABLED, true);
-=======
-    public static boolean getEnforceReferentialIntegrityOnDelete() {
-      return HapiProperties.getBooleanProperty(ENFORCE_REFERENTIAL_INTEGRITY_ON_DELETE, true);
-    }
-
-    public static boolean getEnforceReferentialIntegrityOnWrite() {
-      return HapiProperties.getBooleanProperty(ENFORCE_REFERENTIAL_INTEGRITY_ON_WRITE, true);
-    }
-
-    public static boolean getAutoCreatePlaceholderReferenceTargets() {
-      return HapiProperties.getBooleanProperty(AUTO_CREATE_PLACEHOLDER_REFERENCE_TARGETS, true);
-    }
-
-    public static boolean getEnableIndexMissingFields() {
-      return HapiProperties.getBooleanProperty(ENABLE_INDEX_MISSING_FIELDS, false);
->>>>>>> ad4e684c
     }
 }

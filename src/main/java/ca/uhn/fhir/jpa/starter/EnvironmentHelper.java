package ca.uhn.fhir.jpa.starter;

import ca.uhn.fhir.jpa.search.HapiLuceneAnalysisConfigurer;
import ca.uhn.fhir.jpa.search.elastic.ElasticsearchHibernatePropertiesBuilder;
import org.apache.commons.lang3.StringUtils;
import org.elasticsearch.action.admin.indices.stats.IndexStats;
import org.hibernate.search.backend.elasticsearch.index.IndexStatus;
import org.hibernate.search.backend.lucene.cfg.LuceneBackendSettings;
import org.hibernate.search.backend.lucene.cfg.LuceneIndexSettings;
import org.hibernate.search.engine.cfg.BackendSettings;
import org.hibernate.search.mapper.orm.automaticindexing.session.AutomaticIndexingSynchronizationStrategyNames;
import org.hibernate.search.mapper.orm.cfg.HibernateOrmMapperSettings;
import org.hibernate.search.mapper.orm.schema.management.SchemaManagementStrategyName;
import org.springframework.core.env.CompositePropertySource;
import org.springframework.core.env.ConfigurableEnvironment;
import org.springframework.core.env.EnumerablePropertySource;
import org.springframework.core.env.PropertySource;

import java.util.Arrays;
import java.util.HashMap;
import java.util.Map;
import java.util.Properties;

public class EnvironmentHelper {

<<<<<<< HEAD
  public static Properties getHibernateProperties(ConfigurableEnvironment environment) {
    Properties properties = new Properties();

    Map<String, Object> jpaProps = getPropertiesStartingWith(environment, "spring.jpa.properties");
    properties.putIfAbsent("hibernate.format_sql", "false");
    properties.putIfAbsent("hibernate.show_sql", "false");
    properties.putIfAbsent("hibernate.hbm2ddl.auto", "update");
    properties.putIfAbsent("hibernate.jdbc.batch_size", "20");
    properties.putIfAbsent("hibernate.cache.use_query_cache", "false");
    properties.putIfAbsent("hibernate.cache.use_second_level_cache", "false");
    properties.putIfAbsent("hibernate.cache.use_structured_entries", "false");
    properties.putIfAbsent("hibernate.cache.use_minimal_puts", "false");

    if (jpaProps.getOrDefault("spring.jpa.properties.hibernate.search.enabled", "false").toString() == "true") {
		 properties.putIfAbsent(HibernateOrmMapperSettings.ENABLED, true);
		 properties.putIfAbsent(BackendSettings.backendKey(LuceneIndexSettings.DIRECTORY_TYPE), "local-filesystem");
		 properties.putIfAbsent(BackendSettings.backendKey(LuceneIndexSettings.DIRECTORY_ROOT), "target/lucenefiles");
		 properties.putIfAbsent(BackendSettings.backendKey(BackendSettings.TYPE), "lucene");
		 properties.putIfAbsent(BackendSettings.backendKey(LuceneBackendSettings.ANALYSIS_CONFIGURER), HapiLuceneAnalysisConfigurer.class.getName());
		 properties.putIfAbsent(BackendSettings.backendKey(LuceneBackendSettings.LUCENE_VERSION), "LUCENE_CURRENT");
	 } else {
    	properties.putIfAbsent(HibernateOrmMapperSettings.ENABLED, false);
	 }

    for (Map.Entry<String, Object> entry : jpaProps.entrySet()) {
      String strippedKey = entry.getKey().replace("spring.jpa.properties.", "");
      properties.put(strippedKey, entry.getValue().toString());
    }


    if (environment.getProperty("elasticsearch.enabled", Boolean.class) != null
      && environment.getProperty("elasticsearch.enabled", Boolean.class) == true) {
      ElasticsearchHibernatePropertiesBuilder builder = new ElasticsearchHibernatePropertiesBuilder();
      IndexStatus requiredIndexStatus = environment.getProperty("elasticsearch.required_index_status", IndexStatus.class);
      if (requiredIndexStatus == null) {
        builder.setRequiredIndexStatus(IndexStatus.YELLOW);
      } else {
        builder.setRequiredIndexStatus(requiredIndexStatus);
      }

      builder.setRestUrl(getElasticsearchServerUrl(environment));
      builder.setUsername(getElasticsearchServerUsername(environment));
      builder.setPassword(getElasticsearchServerPassword(environment));
		builder.setProtocol(getElasticsearchServerProtocol(environment));
		 SchemaManagementStrategyName indexSchemaManagementStrategy = environment.getProperty("elasticsearch.schema_management_strategy", SchemaManagementStrategyName.class);
      if (indexSchemaManagementStrategy == null) {
        builder.setIndexSchemaManagementStrategy(SchemaManagementStrategyName.CREATE);
      } else {
        builder.setIndexSchemaManagementStrategy(indexSchemaManagementStrategy);
      }
      //    pretty_print_json_log: false
      Boolean refreshAfterWrite = environment.getProperty("elasticsearch.debug.refresh_after_write", Boolean.class);
      if (refreshAfterWrite == null || refreshAfterWrite == false) {
      	builder.setDebugIndexSyncStrategy(AutomaticIndexingSynchronizationStrategyNames.ASYNC);
      } else {
			builder.setDebugIndexSyncStrategy(AutomaticIndexingSynchronizationStrategyNames.READ_SYNC);
      }
      //    pretty_print_json_log: false
      Boolean prettyPrintJsonLog = environment.getProperty("elasticsearch.debug.pretty_print_json_log", Boolean.class);
      if (prettyPrintJsonLog == null) {
        builder.setDebugPrettyPrintJsonLog(false);
      } else {
        builder.setDebugPrettyPrintJsonLog(prettyPrintJsonLog);
      }
      builder.apply(properties);
    }
    return properties;
  }

  public static String getElasticsearchServerUrl(ConfigurableEnvironment environment) {
    return environment.getProperty("elasticsearch.rest_url", String.class);
  }
=======
	public static Properties getHibernateProperties(ConfigurableEnvironment environment) {
		Properties properties = new Properties();
		Map<String, Object> jpaProps = getPropertiesStartingWith(environment, "spring.jpa.properties");
		for (Map.Entry<String, Object> entry : jpaProps.entrySet()) {
			String strippedKey = entry.getKey().replace("spring.jpa.properties.", "");
			properties.put(strippedKey, entry.getValue().toString());
		}

		//Spring Boot Autoconfiguration defaults
		properties.putIfAbsent(AvailableSettings.SCANNER, "org.hibernate.boot.archive.scan.internal.DisabledScanner");
		properties.putIfAbsent(AvailableSettings.IMPLICIT_NAMING_STRATEGY, SpringImplicitNamingStrategy.class.getName());
		properties.putIfAbsent(AvailableSettings.PHYSICAL_NAMING_STRATEGY, SpringPhysicalNamingStrategy.class.getName());
		//TODO The bean factory should be added as parameter but that requires that it can be injected from the entityManagerFactory bean from xBaseConfig
		//properties.putIfAbsent(AvailableSettings.BEAN_CONTAINER, new SpringBeanContainer(beanFactory));

		//hapi-fhir-jpaserver-base "sensible defaults"
		Map<String, Object> hapiJpaPropertyMap = new HapiFhirLocalContainerEntityManagerFactoryBean().getJpaPropertyMap();
		hapiJpaPropertyMap.forEach(properties::putIfAbsent);

		//hapi-fhir-jpaserver-starter defaults
		properties.putIfAbsent(AvailableSettings.FORMAT_SQL, false);
		properties.putIfAbsent(AvailableSettings.SHOW_SQL, false);
		properties.putIfAbsent(AvailableSettings.HBM2DDL_AUTO, "update");
		properties.putIfAbsent(AvailableSettings.STATEMENT_BATCH_SIZE, 20);
		properties.putIfAbsent(AvailableSettings.USE_QUERY_CACHE, false);
		properties.putIfAbsent(AvailableSettings.USE_SECOND_LEVEL_CACHE, false);
		properties.putIfAbsent(AvailableSettings.USE_STRUCTURED_CACHE, false);
		properties.putIfAbsent(AvailableSettings.USE_MINIMAL_PUTS, false);

		//Hibernate Search defaults
		properties.putIfAbsent(HibernateOrmMapperSettings.ENABLED, false);
		if (Boolean.parseBoolean(String.valueOf(properties.get(HibernateOrmMapperSettings.ENABLED)))) {
			if (isElasticsearchEnabled(environment)) {
				properties.putIfAbsent(BackendSettings.backendKey(BackendSettings.TYPE), ElasticsearchBackendSettings.TYPE_NAME);
			} else {
				properties.putIfAbsent(BackendSettings.backendKey(BackendSettings.TYPE), LuceneBackendSettings.TYPE_NAME);
			}

			if (properties.get(BackendSettings.backendKey(BackendSettings.TYPE)).equals(LuceneBackendSettings.TYPE_NAME)) {
				properties.putIfAbsent(BackendSettings.backendKey(LuceneIndexSettings.DIRECTORY_TYPE), LocalFileSystemDirectoryProvider.NAME);
				properties.putIfAbsent(BackendSettings.backendKey(LuceneIndexSettings.DIRECTORY_ROOT), "target/lucenefiles");
				properties.putIfAbsent(BackendSettings.backendKey(LuceneBackendSettings.ANALYSIS_CONFIGURER), HapiLuceneAnalysisConfigurer.class.getName());
				properties.putIfAbsent(BackendSettings.backendKey(LuceneBackendSettings.LUCENE_VERSION), Version.LATEST);

			} else if (properties.get(BackendSettings.backendKey(BackendSettings.TYPE)).equals(ElasticsearchBackendSettings.TYPE_NAME)) {
				ElasticsearchHibernatePropertiesBuilder builder = new ElasticsearchHibernatePropertiesBuilder();
				IndexStatus requiredIndexStatus = environment.getProperty("elasticsearch.required_index_status", IndexStatus.class);
				builder.setRequiredIndexStatus(requireNonNullElse(requiredIndexStatus, IndexStatus.YELLOW));
				builder.setRestUrl(getElasticsearchServerUrl(environment));
				builder.setUsername(getElasticsearchServerUsername(environment));
				builder.setPassword(getElasticsearchServerPassword(environment));
				builder.setProtocol(getElasticsearchServerProtocol(environment));
				SchemaManagementStrategyName indexSchemaManagementStrategy = environment.getProperty("elasticsearch.schema_management_strategy", SchemaManagementStrategyName.class);
				builder.setIndexSchemaManagementStrategy(requireNonNullElse(indexSchemaManagementStrategy, SchemaManagementStrategyName.CREATE));
				Boolean refreshAfterWrite = environment.getProperty("elasticsearch.debug.refresh_after_write", Boolean.class);
				if (refreshAfterWrite == null || !refreshAfterWrite) {
					builder.setDebugIndexSyncStrategy(AutomaticIndexingSynchronizationStrategyNames.ASYNC);
				} else {
					builder.setDebugIndexSyncStrategy(AutomaticIndexingSynchronizationStrategyNames.READ_SYNC);
				}
				builder.setDebugPrettyPrintJsonLog(requireNonNullElse(environment.getProperty("elasticsearch.debug.pretty_print_json_log", Boolean.class), false));
				builder.apply(properties);

			} else {
				throw new UnsupportedOperationException("Unsupported Hibernate Search backend: " + properties.get(BackendSettings.backendKey(BackendSettings.TYPE)));
			}
		}

		return properties;
	}

	//TODO Removed when we're up on Java 11
	private static <T> T requireNonNullElse(T obj, T defaultObj) {
		return (obj != null) ? obj : requireNonNull(defaultObj, "defaultObj");
	}

	//TODO Removed when we're up on Java 11
	private static <T> T requireNonNull(T obj, String message) {
		if (obj == null)
			throw new NullPointerException(message);
		return obj;
	}

	public static String getElasticsearchServerUrl(ConfigurableEnvironment environment) {
		return environment.getProperty("elasticsearch.rest_url", String.class);
	}
>>>>>>> 390dad79

	public static String getElasticsearchServerProtocol(ConfigurableEnvironment environment) {
		return environment.getProperty("elasticsearch.protocol", String.class, "http");
	}

	public static String getElasticsearchServerUsername(ConfigurableEnvironment environment) {
    return environment.getProperty("elasticsearch.username");
  }

  public static String getElasticsearchServerPassword(ConfigurableEnvironment environment) {
    return environment.getProperty("elasticsearch.password");
  }

  public static Boolean isElasticsearchEnabled(ConfigurableEnvironment environment) {
    if (environment.getProperty("elasticsearch.enabled", Boolean.class) != null) {
      return environment.getProperty("elasticsearch.enabled", Boolean.class);
    } else {
      return false;
    }
  }

  public static Map<String, Object> getPropertiesStartingWith(ConfigurableEnvironment aEnv,
                                                              String aKeyPrefix) {
    Map<String, Object> result = new HashMap<>();

    Map<String, Object> map = getAllProperties(aEnv);

    for (Map.Entry<String, Object> entry : map.entrySet()) {
      String key = entry.getKey();

      if (key.startsWith(aKeyPrefix)) {
        result.put(key, entry.getValue());
      }
    }

    return result;
  }

  public static Map<String, Object> getAllProperties(ConfigurableEnvironment aEnv) {
    Map<String, Object> result = new HashMap<>();
    aEnv.getPropertySources().forEach(ps -> addAll(result, getAllProperties(ps)));
    return result;
  }

  public static Map<String, Object> getAllProperties(PropertySource<?> aPropSource) {
    Map<String, Object> result = new HashMap<>();

    if (aPropSource instanceof CompositePropertySource) {
      CompositePropertySource cps = (CompositePropertySource) aPropSource;
      cps.getPropertySources().forEach(ps -> addAll(result, getAllProperties(ps)));
      return result;
    }

    if (aPropSource instanceof EnumerablePropertySource<?>) {
      EnumerablePropertySource<?> ps = (EnumerablePropertySource<?>) aPropSource;
      Arrays.asList(ps.getPropertyNames()).forEach(key -> result.put(key, ps.getProperty(key)));
      return result;
    }

    return result;

  }

  private static void addAll(Map<String, Object> aBase, Map<String, Object> aToBeAdded) {
    for (Map.Entry<String, Object> entry : aToBeAdded.entrySet()) {
      if (aBase.containsKey(entry.getKey())) {
        continue;
      }

      aBase.put(entry.getKey(), entry.getValue());
    }
  }
}<|MERGE_RESOLUTION|>--- conflicted
+++ resolved
@@ -1,102 +1,30 @@
 package ca.uhn.fhir.jpa.starter;
 
+import ca.uhn.fhir.jpa.config.HapiFhirLocalContainerEntityManagerFactoryBean;
 import ca.uhn.fhir.jpa.search.HapiLuceneAnalysisConfigurer;
 import ca.uhn.fhir.jpa.search.elastic.ElasticsearchHibernatePropertiesBuilder;
-import org.apache.commons.lang3.StringUtils;
-import org.elasticsearch.action.admin.indices.stats.IndexStats;
+import org.apache.lucene.util.Version;
+import org.hibernate.cfg.AvailableSettings;
+import org.hibernate.search.backend.elasticsearch.cfg.ElasticsearchBackendSettings;
 import org.hibernate.search.backend.elasticsearch.index.IndexStatus;
 import org.hibernate.search.backend.lucene.cfg.LuceneBackendSettings;
 import org.hibernate.search.backend.lucene.cfg.LuceneIndexSettings;
+import org.hibernate.search.backend.lucene.lowlevel.directory.impl.LocalFileSystemDirectoryProvider;
 import org.hibernate.search.engine.cfg.BackendSettings;
 import org.hibernate.search.mapper.orm.automaticindexing.session.AutomaticIndexingSynchronizationStrategyNames;
 import org.hibernate.search.mapper.orm.cfg.HibernateOrmMapperSettings;
 import org.hibernate.search.mapper.orm.schema.management.SchemaManagementStrategyName;
+import org.springframework.boot.orm.jpa.hibernate.SpringImplicitNamingStrategy;
+import org.springframework.boot.orm.jpa.hibernate.SpringPhysicalNamingStrategy;
 import org.springframework.core.env.CompositePropertySource;
 import org.springframework.core.env.ConfigurableEnvironment;
 import org.springframework.core.env.EnumerablePropertySource;
 import org.springframework.core.env.PropertySource;
 
-import java.util.Arrays;
-import java.util.HashMap;
-import java.util.Map;
-import java.util.Properties;
+import java.util.*;
 
 public class EnvironmentHelper {
 
-<<<<<<< HEAD
-  public static Properties getHibernateProperties(ConfigurableEnvironment environment) {
-    Properties properties = new Properties();
-
-    Map<String, Object> jpaProps = getPropertiesStartingWith(environment, "spring.jpa.properties");
-    properties.putIfAbsent("hibernate.format_sql", "false");
-    properties.putIfAbsent("hibernate.show_sql", "false");
-    properties.putIfAbsent("hibernate.hbm2ddl.auto", "update");
-    properties.putIfAbsent("hibernate.jdbc.batch_size", "20");
-    properties.putIfAbsent("hibernate.cache.use_query_cache", "false");
-    properties.putIfAbsent("hibernate.cache.use_second_level_cache", "false");
-    properties.putIfAbsent("hibernate.cache.use_structured_entries", "false");
-    properties.putIfAbsent("hibernate.cache.use_minimal_puts", "false");
-
-    if (jpaProps.getOrDefault("spring.jpa.properties.hibernate.search.enabled", "false").toString() == "true") {
-		 properties.putIfAbsent(HibernateOrmMapperSettings.ENABLED, true);
-		 properties.putIfAbsent(BackendSettings.backendKey(LuceneIndexSettings.DIRECTORY_TYPE), "local-filesystem");
-		 properties.putIfAbsent(BackendSettings.backendKey(LuceneIndexSettings.DIRECTORY_ROOT), "target/lucenefiles");
-		 properties.putIfAbsent(BackendSettings.backendKey(BackendSettings.TYPE), "lucene");
-		 properties.putIfAbsent(BackendSettings.backendKey(LuceneBackendSettings.ANALYSIS_CONFIGURER), HapiLuceneAnalysisConfigurer.class.getName());
-		 properties.putIfAbsent(BackendSettings.backendKey(LuceneBackendSettings.LUCENE_VERSION), "LUCENE_CURRENT");
-	 } else {
-    	properties.putIfAbsent(HibernateOrmMapperSettings.ENABLED, false);
-	 }
-
-    for (Map.Entry<String, Object> entry : jpaProps.entrySet()) {
-      String strippedKey = entry.getKey().replace("spring.jpa.properties.", "");
-      properties.put(strippedKey, entry.getValue().toString());
-    }
-
-
-    if (environment.getProperty("elasticsearch.enabled", Boolean.class) != null
-      && environment.getProperty("elasticsearch.enabled", Boolean.class) == true) {
-      ElasticsearchHibernatePropertiesBuilder builder = new ElasticsearchHibernatePropertiesBuilder();
-      IndexStatus requiredIndexStatus = environment.getProperty("elasticsearch.required_index_status", IndexStatus.class);
-      if (requiredIndexStatus == null) {
-        builder.setRequiredIndexStatus(IndexStatus.YELLOW);
-      } else {
-        builder.setRequiredIndexStatus(requiredIndexStatus);
-      }
-
-      builder.setRestUrl(getElasticsearchServerUrl(environment));
-      builder.setUsername(getElasticsearchServerUsername(environment));
-      builder.setPassword(getElasticsearchServerPassword(environment));
-		builder.setProtocol(getElasticsearchServerProtocol(environment));
-		 SchemaManagementStrategyName indexSchemaManagementStrategy = environment.getProperty("elasticsearch.schema_management_strategy", SchemaManagementStrategyName.class);
-      if (indexSchemaManagementStrategy == null) {
-        builder.setIndexSchemaManagementStrategy(SchemaManagementStrategyName.CREATE);
-      } else {
-        builder.setIndexSchemaManagementStrategy(indexSchemaManagementStrategy);
-      }
-      //    pretty_print_json_log: false
-      Boolean refreshAfterWrite = environment.getProperty("elasticsearch.debug.refresh_after_write", Boolean.class);
-      if (refreshAfterWrite == null || refreshAfterWrite == false) {
-      	builder.setDebugIndexSyncStrategy(AutomaticIndexingSynchronizationStrategyNames.ASYNC);
-      } else {
-			builder.setDebugIndexSyncStrategy(AutomaticIndexingSynchronizationStrategyNames.READ_SYNC);
-      }
-      //    pretty_print_json_log: false
-      Boolean prettyPrintJsonLog = environment.getProperty("elasticsearch.debug.pretty_print_json_log", Boolean.class);
-      if (prettyPrintJsonLog == null) {
-        builder.setDebugPrettyPrintJsonLog(false);
-      } else {
-        builder.setDebugPrettyPrintJsonLog(prettyPrintJsonLog);
-      }
-      builder.apply(properties);
-    }
-    return properties;
-  }
-
-  public static String getElasticsearchServerUrl(ConfigurableEnvironment environment) {
-    return environment.getProperty("elasticsearch.rest_url", String.class);
-  }
-=======
 	public static Properties getHibernateProperties(ConfigurableEnvironment environment) {
 		Properties properties = new Properties();
 		Map<String, Object> jpaProps = getPropertiesStartingWith(environment, "spring.jpa.properties");
@@ -183,77 +111,76 @@
 	public static String getElasticsearchServerUrl(ConfigurableEnvironment environment) {
 		return environment.getProperty("elasticsearch.rest_url", String.class);
 	}
->>>>>>> 390dad79
 
 	public static String getElasticsearchServerProtocol(ConfigurableEnvironment environment) {
 		return environment.getProperty("elasticsearch.protocol", String.class, "http");
 	}
 
 	public static String getElasticsearchServerUsername(ConfigurableEnvironment environment) {
-    return environment.getProperty("elasticsearch.username");
-  }
+		return environment.getProperty("elasticsearch.username");
+	}
 
-  public static String getElasticsearchServerPassword(ConfigurableEnvironment environment) {
-    return environment.getProperty("elasticsearch.password");
-  }
+	public static String getElasticsearchServerPassword(ConfigurableEnvironment environment) {
+		return environment.getProperty("elasticsearch.password");
+	}
 
-  public static Boolean isElasticsearchEnabled(ConfigurableEnvironment environment) {
-    if (environment.getProperty("elasticsearch.enabled", Boolean.class) != null) {
-      return environment.getProperty("elasticsearch.enabled", Boolean.class);
-    } else {
-      return false;
-    }
-  }
+	public static Boolean isElasticsearchEnabled(ConfigurableEnvironment environment) {
+		if (environment.getProperty("elasticsearch.enabled", Boolean.class) != null) {
+			return environment.getProperty("elasticsearch.enabled", Boolean.class);
+		} else {
+			return false;
+		}
+	}
 
-  public static Map<String, Object> getPropertiesStartingWith(ConfigurableEnvironment aEnv,
-                                                              String aKeyPrefix) {
-    Map<String, Object> result = new HashMap<>();
+	public static Map<String, Object> getPropertiesStartingWith(ConfigurableEnvironment aEnv,
+																					String aKeyPrefix) {
+		Map<String, Object> result = new HashMap<>();
 
-    Map<String, Object> map = getAllProperties(aEnv);
+		Map<String, Object> map = getAllProperties(aEnv);
 
-    for (Map.Entry<String, Object> entry : map.entrySet()) {
-      String key = entry.getKey();
+		for (Map.Entry<String, Object> entry : map.entrySet()) {
+			String key = entry.getKey();
 
-      if (key.startsWith(aKeyPrefix)) {
-        result.put(key, entry.getValue());
-      }
-    }
+			if (key.startsWith(aKeyPrefix)) {
+				result.put(key, entry.getValue());
+			}
+		}
 
-    return result;
-  }
+		return result;
+	}
 
-  public static Map<String, Object> getAllProperties(ConfigurableEnvironment aEnv) {
-    Map<String, Object> result = new HashMap<>();
-    aEnv.getPropertySources().forEach(ps -> addAll(result, getAllProperties(ps)));
-    return result;
-  }
+	public static Map<String, Object> getAllProperties(ConfigurableEnvironment aEnv) {
+		Map<String, Object> result = new HashMap<>();
+		aEnv.getPropertySources().forEach(ps -> addAll(result, getAllProperties(ps)));
+		return result;
+	}
 
-  public static Map<String, Object> getAllProperties(PropertySource<?> aPropSource) {
-    Map<String, Object> result = new HashMap<>();
+	public static Map<String, Object> getAllProperties(PropertySource<?> aPropSource) {
+		Map<String, Object> result = new HashMap<>();
 
-    if (aPropSource instanceof CompositePropertySource) {
-      CompositePropertySource cps = (CompositePropertySource) aPropSource;
-      cps.getPropertySources().forEach(ps -> addAll(result, getAllProperties(ps)));
-      return result;
-    }
+		if (aPropSource instanceof CompositePropertySource) {
+			CompositePropertySource cps = (CompositePropertySource) aPropSource;
+			cps.getPropertySources().forEach(ps -> addAll(result, getAllProperties(ps)));
+			return result;
+		}
 
-    if (aPropSource instanceof EnumerablePropertySource<?>) {
-      EnumerablePropertySource<?> ps = (EnumerablePropertySource<?>) aPropSource;
-      Arrays.asList(ps.getPropertyNames()).forEach(key -> result.put(key, ps.getProperty(key)));
-      return result;
-    }
+		if (aPropSource instanceof EnumerablePropertySource<?>) {
+			EnumerablePropertySource<?> ps = (EnumerablePropertySource<?>) aPropSource;
+			Arrays.asList(ps.getPropertyNames()).forEach(key -> result.put(key, ps.getProperty(key)));
+			return result;
+		}
 
-    return result;
+		return result;
 
-  }
+	}
 
-  private static void addAll(Map<String, Object> aBase, Map<String, Object> aToBeAdded) {
-    for (Map.Entry<String, Object> entry : aToBeAdded.entrySet()) {
-      if (aBase.containsKey(entry.getKey())) {
-        continue;
-      }
+	private static void addAll(Map<String, Object> aBase, Map<String, Object> aToBeAdded) {
+		for (Map.Entry<String, Object> entry : aToBeAdded.entrySet()) {
+			if (aBase.containsKey(entry.getKey())) {
+				continue;
+			}
 
-      aBase.put(entry.getKey(), entry.getValue());
-    }
-  }
+			aBase.put(entry.getKey(), entry.getValue());
+		}
+	}
 }
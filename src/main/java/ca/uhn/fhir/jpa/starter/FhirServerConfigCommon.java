package ca.uhn.fhir.jpa.starter;

import ca.uhn.fhir.jpa.api.config.DaoConfig;
import ca.uhn.fhir.jpa.binstore.DatabaseBlobBinaryStorageSvcImpl;
import ca.uhn.fhir.jpa.binstore.IBinaryStorageSvc;
import ca.uhn.fhir.jpa.config.HibernatePropertiesProvider;
import ca.uhn.fhir.jpa.model.config.PartitionSettings;
import ca.uhn.fhir.jpa.model.config.PartitionSettings.CrossPartitionReferenceMode;
import ca.uhn.fhir.jpa.model.entity.ModelConfig;
import ca.uhn.fhir.jpa.subscription.channel.subscription.SubscriptionDeliveryHandlerFactory;
import ca.uhn.fhir.jpa.subscription.match.deliver.email.EmailSenderImpl;
import ca.uhn.fhir.jpa.subscription.match.deliver.email.IEmailSender;
import ca.uhn.fhir.rest.server.mail.MailConfig;
import com.google.common.base.Strings;
import org.apache.commons.lang3.StringUtils;
import org.hl7.fhir.dstu2.model.Subscription;
import org.simplejavamail.api.email.Email;
import org.simplejavamail.api.mailer.Mailer;
import org.simplejavamail.api.mailer.config.TransportStrategy;
import org.simplejavamail.mailer.MailerBuilder;
import org.springframework.boot.env.YamlPropertySourceLoader;
import org.springframework.context.annotation.Bean;
import org.springframework.context.annotation.Configuration;
import org.springframework.context.annotation.Lazy;
import org.springframework.context.annotation.Primary;
import org.springframework.orm.jpa.LocalContainerEntityManagerFactoryBean;
import org.springframework.transaction.annotation.EnableTransactionManagement;

import java.util.HashSet;
import java.util.Optional;

/**
 * This is the primary configuration file for the example server
 */
@Configuration
@EnableTransactionManagement
public class FhirServerConfigCommon {

  private static final org.slf4j.Logger ourLog = org.slf4j.LoggerFactory.getLogger(FhirServerConfigCommon.class);


  public FhirServerConfigCommon(AppProperties appProperties) {
    ourLog.info("Server configured to " + (appProperties.getAllow_contains_searches() ? "allow" : "deny") + " contains searches");
    ourLog.info("Server configured to " + (appProperties.getAllow_multiple_delete() ? "allow" : "deny") + " multiple deletes");
    ourLog.info("Server configured to " + (appProperties.getAllow_external_references() ? "allow" : "deny") + " external references");
    ourLog.info("Server configured to " + (appProperties.getDelete_expunge_enabled() ? "enable" : "disable") + " delete expunges");
    ourLog.info("Server configured to " + (appProperties.getExpunge_enabled() ? "enable" : "disable") + " expunges");
    ourLog.info("Server configured to " + (appProperties.getAllow_override_default_search_params() ? "allow" : "deny") + " overriding default search params");
    ourLog.info("Server configured to " + (appProperties.getAuto_create_placeholder_reference_targets() ? "allow" : "disable") + " auto-creating placeholder references");

    if (appProperties.getSubscription().getEmail() != null) {
      AppProperties.Subscription.Email email = appProperties.getSubscription().getEmail();
      ourLog.info("Server is configured to enable email with host '" + email.getHost() + "' and port " + email.getPort());
      ourLog.info("Server will use '" + email.getFrom() + "' as the from email address");

      if (!Strings.isNullOrEmpty(email.getUsername())) {
        ourLog.info("Server is configured to use username '" + email.getUsername() + "' for email");
      }

      if (!Strings.isNullOrEmpty(email.getPassword())) {
        ourLog.info("Server is configured to use a password for email");
      }
    }

    if (appProperties.getSubscription().getResthook_enabled()) {
      ourLog.info("REST-hook subscriptions enabled");
    }

    if (appProperties.getSubscription().getEmail() != null) {
      ourLog.info("Email subscriptions enabled");
    }
    
    if (appProperties.getEnable_index_contained_resource() == Boolean.TRUE) {
        ourLog.info("Indexed on contained resource enabled");
      }
  }

  /**
   * Configure FHIR properties around the the JPA server via this bean
   */
  @Bean()
  public DaoConfig daoConfig(AppProperties appProperties) {
    DaoConfig retVal = new DaoConfig();

    retVal.setIndexMissingFields(appProperties.getEnable_index_missing_fields() ? DaoConfig.IndexEnabledEnum.ENABLED : DaoConfig.IndexEnabledEnum.DISABLED);
    retVal.setAutoCreatePlaceholderReferenceTargets(appProperties.getAuto_create_placeholder_reference_targets());
    retVal.setEnforceReferentialIntegrityOnWrite(appProperties.getEnforce_referential_integrity_on_write());
    retVal.setEnforceReferentialIntegrityOnDelete(appProperties.getEnforce_referential_integrity_on_delete());
    retVal.setAllowContainsSearches(appProperties.getAllow_contains_searches());
    retVal.setAllowMultipleDelete(appProperties.getAllow_multiple_delete());
    retVal.setAllowExternalReferences(appProperties.getAllow_external_references());
    retVal.setDeleteExpungeEnabled(appProperties.getDelete_expunge_enabled());
    retVal.setExpungeEnabled(appProperties.getExpunge_enabled());
    if(appProperties.getSubscription() != null && appProperties.getSubscription().getEmail() != null)
      retVal.setEmailFromAddress(appProperties.getSubscription().getEmail().getFrom());

    Integer maxFetchSize =  appProperties.getMax_page_size();
    retVal.setFetchSizeDefaultMaximum(maxFetchSize);
    ourLog.info("Server configured to have a maximum fetch size of " + (maxFetchSize == Integer.MAX_VALUE ? "'unlimited'" : maxFetchSize));

    Long reuseCachedSearchResultsMillis = appProperties.getReuse_cached_search_results_millis();
    retVal.setReuseCachedSearchResultsForMillis(reuseCachedSearchResultsMillis);
    ourLog.info("Server configured to cache search results for {} milliseconds", reuseCachedSearchResultsMillis);


    Long retainCachedSearchesMinutes = appProperties.getRetain_cached_searches_mins();
    retVal.setExpireSearchResultsAfterMillis(retainCachedSearchesMinutes * 60 * 1000);

    if(appProperties.getSubscription() != null) {
      // Subscriptions are enabled by channel type
      if (appProperties.getSubscription().getResthook_enabled()) {
        ourLog.info("Enabling REST-hook subscriptions");
        retVal.addSupportedSubscriptionType(org.hl7.fhir.dstu2.model.Subscription.SubscriptionChannelType.RESTHOOK);
      }
      if (appProperties.getSubscription().getEmail() != null) {
        ourLog.info("Enabling email subscriptions");
        retVal.addSupportedSubscriptionType(org.hl7.fhir.dstu2.model.Subscription.SubscriptionChannelType.EMAIL);
      }
      if (appProperties.getSubscription().getWebsocket_enabled()) {
        ourLog.info("Enabling websocket subscriptions");
        retVal.addSupportedSubscriptionType(org.hl7.fhir.dstu2.model.Subscription.SubscriptionChannelType.WEBSOCKET);
      }
    }

    retVal.setFilterParameterEnabled(appProperties.getFilter_search_enabled());
	 retVal.setAdvancedLuceneIndexing(appProperties.getAdvanced_lucene_indexing());
	 retVal.setTreatBaseUrlsAsLocal(new HashSet<>(appProperties.getLocal_base_urls()));

    return retVal;
  }

  @Bean
  public YamlPropertySourceLoader yamlPropertySourceLoader() {
    return new YamlPropertySourceLoader();
  }

  @Bean
  public PartitionSettings partitionSettings(AppProperties appProperties) {
    PartitionSettings retVal = new PartitionSettings();

    // Partitioning
    if (appProperties.getPartitioning() != null) {
      retVal.setPartitioningEnabled(true);
      retVal.setIncludePartitionInSearchHashes(appProperties.getPartitioning().getPartitioning_include_in_search_hashes());
      if(appProperties.getPartitioning().getAllow_references_across_partitions()) {
        retVal.setAllowReferencesAcrossPartitions(CrossPartitionReferenceMode.ALLOWED_UNQUALIFIED);
      } else {
        retVal.setAllowReferencesAcrossPartitions(CrossPartitionReferenceMode.NOT_ALLOWED); 
      }
    }

    return retVal;
  }


  @Primary
  @Bean
  public HibernatePropertiesProvider jpaStarterDialectProvider(LocalContainerEntityManagerFactoryBean myEntityManagerFactory) {
    return new JpaHibernatePropertiesProvider(myEntityManagerFactory);
  }

  @Bean
  public ModelConfig modelConfig(AppProperties appProperties) {
    ModelConfig modelConfig = new ModelConfig();
    modelConfig.setAllowContainsSearches(appProperties.getAllow_contains_searches());
    modelConfig.setAllowExternalReferences(appProperties.getAllow_external_references());
    modelConfig.setDefaultSearchParamsCanBeOverridden(appProperties.getAllow_override_default_search_params());
    if(appProperties.getSubscription() != null && appProperties.getSubscription().getEmail() != null)
      modelConfig.setEmailFromAddress(appProperties.getSubscription().getEmail().getFrom());

    // You can enable these if you want to support Subscriptions from your server
    if (appProperties.getSubscription() != null && appProperties.getSubscription().getResthook_enabled() != null) {
      modelConfig.addSupportedSubscriptionType(Subscription.SubscriptionChannelType.RESTHOOK);
    }

    if (appProperties.getSubscription()  != null && appProperties.getSubscription().getEmail() != null) {
      modelConfig.addSupportedSubscriptionType(Subscription.SubscriptionChannelType.EMAIL);
    }

    modelConfig.setNormalizedQuantitySearchLevel(appProperties.getNormalized_quantity_search_level());
    
    modelConfig.setIndexOnContainedResources(appProperties.getEnable_index_contained_resource());
    return modelConfig;
  }

  /**
   * The following bean configures the database connection. The 'url' property value of "jdbc:derby:directory:jpaserver_derby_files;create=true" indicates that the server should save resources in a
   * directory called "jpaserver_derby_files".
   * <p>
   * A URL to a remote database could also be placed here, along with login credentials and other properties supported by BasicDataSource.
   */
  /*@Bean(destroyMethod = "close")
  public BasicDataSource dataSource() throws ClassNotFoundException, NoSuchMethodException, IllegalAccessException, InvocationTargetException, InstantiationException {
    BasicDataSource retVal = new BasicDataSource();
    Driver driver = (Driver) Class.forName(HapiProperties.getDataSourceDriver()).getConstructor().newInstance();
    retVal.setDriver(driver);
    retVal.setUrl(HapiProperties.getDataSourceUrl());
    retVal.setUsername(HapiProperties.getDataSourceUsername());
    retVal.setPassword(HapiProperties.getDataSourcePassword());
    retVal.setMaxTotal(HapiProperties.getDataSourceMaxPoolSize());
    return retVal;
  }*/

  @Lazy
  @Bean
  public IBinaryStorageSvc binaryStorageSvc(AppProperties appProperties) {
    DatabaseBlobBinaryStorageSvcImpl binaryStorageSvc = new DatabaseBlobBinaryStorageSvcImpl();

    if (appProperties.getMax_binary_size() != null) {
      binaryStorageSvc.setMaximumBinarySize(appProperties.getMax_binary_size());
    }

    return binaryStorageSvc;
  }

  @Bean()
  public IEmailSender emailSender(AppProperties appProperties, Optional<SubscriptionDeliveryHandlerFactory> subscriptionDeliveryHandlerFactory) {
    if (appProperties.getSubscription() != null && appProperties.getSubscription().getEmail() != null) {
<<<<<<< HEAD
		 AppProperties.Subscription.Email email = appProperties.getSubscription().getEmail();
		 MailConfig mailConfig = new MailConfig();
		 mailConfig.setSmtpHostname(email.getHost());
		 mailConfig.setSmtpUseStartTLS(email.getStartTlsRequired());
		 mailConfig.setSmtpPort(email.getPort());
		 mailConfig.setSmtpUsername(email.getUsername());
		 mailConfig.setSmtpPassword(email.getPassword());
		 EmailSenderImpl emailSender = new EmailSenderImpl(mailConfig);

      if(subscriptionDeliveryHandlerFactory.isPresent()) {
			subscriptionDeliveryHandlerFactory.get().setEmailSender(emailSender);
		}

	 }
=======
		 MailConfig mailConfig = new MailConfig();

      AppProperties.Subscription.Email email = appProperties.getSubscription().getEmail();
      mailConfig.setSmtpHostname(email.getHost());
      mailConfig.setSmtpPort(email.getPort());
      mailConfig.setSmtpUsername(email.getUsername());
      mailConfig.setSmtpPassword(email.getPassword());
      mailConfig.setSmtpUseStartTLS(email.getStartTlsEnable());

		 IEmailSender emailSender = new EmailSenderImpl(mailConfig);

      if(subscriptionDeliveryHandlerFactory.isPresent())
       subscriptionDeliveryHandlerFactory.get().setEmailSender(emailSender);

      return emailSender;
    }
>>>>>>> 0203a366

    return null;
  }
}<|MERGE_RESOLUTION|>--- conflicted
+++ resolved
@@ -216,22 +216,6 @@
   @Bean()
   public IEmailSender emailSender(AppProperties appProperties, Optional<SubscriptionDeliveryHandlerFactory> subscriptionDeliveryHandlerFactory) {
     if (appProperties.getSubscription() != null && appProperties.getSubscription().getEmail() != null) {
-<<<<<<< HEAD
-		 AppProperties.Subscription.Email email = appProperties.getSubscription().getEmail();
-		 MailConfig mailConfig = new MailConfig();
-		 mailConfig.setSmtpHostname(email.getHost());
-		 mailConfig.setSmtpUseStartTLS(email.getStartTlsRequired());
-		 mailConfig.setSmtpPort(email.getPort());
-		 mailConfig.setSmtpUsername(email.getUsername());
-		 mailConfig.setSmtpPassword(email.getPassword());
-		 EmailSenderImpl emailSender = new EmailSenderImpl(mailConfig);
-
-      if(subscriptionDeliveryHandlerFactory.isPresent()) {
-			subscriptionDeliveryHandlerFactory.get().setEmailSender(emailSender);
-		}
-
-	 }
-=======
 		 MailConfig mailConfig = new MailConfig();
 
       AppProperties.Subscription.Email email = appProperties.getSubscription().getEmail();
@@ -248,7 +232,6 @@
 
       return emailSender;
     }
->>>>>>> 0203a366
 
     return null;
   }

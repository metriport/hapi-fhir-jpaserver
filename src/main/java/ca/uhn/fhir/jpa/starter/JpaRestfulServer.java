package ca.uhn.fhir.jpa.starter;

import ca.uhn.fhir.context.FhirContext;
import ca.uhn.fhir.context.FhirVersionEnum;
import ca.uhn.fhir.interceptor.api.IInterceptorBroadcaster;
import ca.uhn.fhir.interceptor.api.IInterceptorService;
import ca.uhn.fhir.jpa.api.config.DaoConfig;
import ca.uhn.fhir.jpa.api.dao.DaoRegistry;
import ca.uhn.fhir.jpa.api.dao.IFhirSystemDao;
<<<<<<< HEAD
=======
import ca.uhn.fhir.jpa.api.rp.ResourceProviderFactory;
>>>>>>> f7fa5728
import ca.uhn.fhir.jpa.binstore.BinaryStorageInterceptor;
import ca.uhn.fhir.jpa.bulk.BulkDataExportProvider;
import ca.uhn.fhir.jpa.interceptor.CascadingDeleteInterceptor;
import ca.uhn.fhir.jpa.model.config.PartitionSettings;
import ca.uhn.fhir.jpa.partition.PartitionManagementProvider;
import ca.uhn.fhir.jpa.provider.GraphQLProvider;
import ca.uhn.fhir.jpa.provider.JpaConformanceProviderDstu2;
import ca.uhn.fhir.jpa.provider.JpaSystemProviderDstu2;
import ca.uhn.fhir.jpa.provider.SubscriptionTriggeringProvider;
import ca.uhn.fhir.jpa.provider.TerminologyUploaderProvider;
import ca.uhn.fhir.jpa.provider.dstu3.JpaConformanceProviderDstu3;
import ca.uhn.fhir.jpa.provider.dstu3.JpaSystemProviderDstu3;
import ca.uhn.fhir.jpa.provider.r4.JpaConformanceProviderR4;
import ca.uhn.fhir.jpa.provider.r4.JpaSystemProviderR4;
import ca.uhn.fhir.jpa.provider.r5.JpaConformanceProviderR5;
import ca.uhn.fhir.jpa.provider.r5.JpaSystemProviderR5;
import ca.uhn.fhir.jpa.search.DatabaseBackedPagingProvider;
import ca.uhn.fhir.jpa.searchparam.registry.ISearchParamRegistry;
import ca.uhn.fhir.jpa.subscription.util.SubscriptionDebugLogInterceptor;
import ca.uhn.fhir.model.dstu2.composite.MetaDt;
import ca.uhn.fhir.narrative.DefaultThymeleafNarrativeGenerator;
import ca.uhn.fhir.rest.server.HardcodedServerAddressStrategy;
import ca.uhn.fhir.rest.server.RestfulServer;
import ca.uhn.fhir.rest.server.interceptor.CorsInterceptor;
import ca.uhn.fhir.rest.server.interceptor.FhirPathFilterInterceptor;
import ca.uhn.fhir.rest.server.interceptor.LoggingInterceptor;
import ca.uhn.fhir.rest.server.interceptor.RequestValidatingInterceptor;
import ca.uhn.fhir.rest.server.interceptor.ResponseHighlighterInterceptor;
import ca.uhn.fhir.rest.server.interceptor.ResponseValidatingInterceptor;
import ca.uhn.fhir.rest.server.provider.ResourceProviderFactory;
import ca.uhn.fhir.validation.IValidatorModule;
import ca.uhn.fhir.validation.ResultSeverityEnum;
import org.hl7.fhir.dstu3.model.Bundle;
import org.hl7.fhir.dstu3.model.Meta;
import org.hl7.fhir.r4.model.Bundle.BundleType;
import org.springframework.context.ApplicationContext;
import org.springframework.http.HttpHeaders;
import org.springframework.web.cors.CorsConfiguration;

import javax.servlet.ServletException;
import java.util.Arrays;
import java.util.Collections;
import java.util.HashSet;
import java.util.Set;
import java.util.TreeSet;

public class JpaRestfulServer extends RestfulServer {

  private static final long serialVersionUID = 1L;

  @SuppressWarnings("unchecked")
  @Override
  protected void initialize() throws ServletException {
    super.initialize();

    /*
     * Create a FhirContext object that uses the version of FHIR
     * specified in the properties file.
     */
    ApplicationContext appCtx = (ApplicationContext) getServletContext()
      .getAttribute("org.springframework.web.context.WebApplicationContext.ROOT");
    // Customize supported resource types
    Set<String> supportedResourceTypes = HapiProperties.getSupportedResourceTypes();

    if (!supportedResourceTypes.isEmpty() && !supportedResourceTypes.contains("SearchParameter")) {
      supportedResourceTypes.add("SearchParameter");
    }

    if (!supportedResourceTypes.isEmpty()) {
      DaoRegistry daoRegistry = appCtx.getBean(DaoRegistry.class);
      daoRegistry.setSupportedResourceTypes(supportedResourceTypes);
    }

    /*
     * ResourceProviders are fetched from the Spring context
     */
    FhirVersionEnum fhirVersion = HapiProperties.getFhirVersion();
    ResourceProviderFactory resourceProviders;
    Object systemProvider;
    if (fhirVersion == FhirVersionEnum.DSTU2) {
      resourceProviders = appCtx.getBean("myResourceProvidersDstu2", ResourceProviderFactory.class);
      systemProvider = appCtx.getBean("mySystemProviderDstu2", JpaSystemProviderDstu2.class);
    } else if (fhirVersion == FhirVersionEnum.DSTU3) {
      resourceProviders = appCtx.getBean("myResourceProvidersDstu3", ResourceProviderFactory.class);
      systemProvider = appCtx.getBean("mySystemProviderDstu3", JpaSystemProviderDstu3.class);
    } else if (fhirVersion == FhirVersionEnum.R4) {
      resourceProviders = appCtx.getBean("myResourceProvidersR4", ResourceProviderFactory.class);
      systemProvider = appCtx.getBean("mySystemProviderR4", JpaSystemProviderR4.class);
    } else if (fhirVersion == FhirVersionEnum.R5) {
      resourceProviders = appCtx.getBean("myResourceProvidersR5", ResourceProviderFactory.class);
      systemProvider = appCtx.getBean("mySystemProviderR5", JpaSystemProviderR5.class);
    } else {
      throw new IllegalStateException();
    }

    setFhirContext(appCtx.getBean(FhirContext.class));

    registerProviders(resourceProviders.createProviders());
    registerProvider(systemProvider);

    /*
     * The conformance provider exports the supported resources, search parameters, etc for
     * this server. The JPA version adds resourceProviders counts to the exported statement, so it
     * is a nice addition.
     *
     * You can also create your own subclass of the conformance provider if you need to
     * provide further customization of your server's CapabilityStatement
     */
    DaoConfig daoConfig = appCtx.getBean(DaoConfig.class);
    ISearchParamRegistry searchParamRegistry = appCtx.getBean(ISearchParamRegistry.class);
    if (fhirVersion == FhirVersionEnum.DSTU2) {
      IFhirSystemDao<ca.uhn.fhir.model.dstu2.resource.Bundle, MetaDt> systemDao = appCtx.getBean("mySystemDaoDstu2", IFhirSystemDao.class);
      JpaConformanceProviderDstu2 confProvider = new JpaConformanceProviderDstu2(this, systemDao, daoConfig);
      confProvider.setImplementationDescription("HAPI FHIR DSTU2 Server");
      setServerConformanceProvider(confProvider);
<<<<<<< HEAD
    } else {
      if (fhirVersion == FhirVersionEnum.DSTU3) {
        IFhirSystemDao<Bundle, Meta> systemDao = appCtx.getBean("mySystemDaoDstu3", IFhirSystemDao.class);
        JpaConformanceProviderDstu3 confProvider = new JpaConformanceProviderDstu3(this, systemDao, daoConfig, searchParamRegistry);
      confProvider.setImplementationDescription("HAPI FHIR DSTU3 Server");
      setServerConformanceProvider(confProvider);
    } else if (fhirVersion == FhirVersionEnum.R4) {
        IFhirSystemDao<org.hl7.fhir.r4.model.Bundle, org.hl7.fhir.r4.model.Meta> systemDao = appCtx.getBean("mySystemDaoR4", IFhirSystemDao.class);
        JpaConformanceProviderR4 confProvider = new JpaConformanceProviderR4(this, systemDao, daoConfig, searchParamRegistry);
      confProvider.setImplementationDescription("HAPI FHIR R4 Server");
      setServerConformanceProvider(confProvider);
    } else if (fhirVersion == FhirVersionEnum.R5) {
        IFhirSystemDao<org.hl7.fhir.r5.model.Bundle, org.hl7.fhir.r5.model.Meta> systemDao = appCtx.getBean("mySystemDaoR5", IFhirSystemDao.class);
        JpaConformanceProviderR5 confProvider = new JpaConformanceProviderR5(this, systemDao, daoConfig, searchParamRegistry);
      confProvider.setImplementationDescription("HAPI FHIR R5 Server");
      setServerConformanceProvider(confProvider);
=======
>>>>>>> f7fa5728
    } else {
      if (fhirVersion == FhirVersionEnum.DSTU3) {
        IFhirSystemDao<Bundle, Meta> systemDao = appCtx.getBean("mySystemDaoDstu3", IFhirSystemDao.class);
        JpaConformanceProviderDstu3 confProvider = new JpaConformanceProviderDstu3(this, systemDao, daoConfig, searchParamRegistry);
        confProvider.setImplementationDescription("HAPI FHIR DSTU3 Server");
        setServerConformanceProvider(confProvider);
      } else if (fhirVersion == FhirVersionEnum.R4) {
        IFhirSystemDao<org.hl7.fhir.r4.model.Bundle, org.hl7.fhir.r4.model.Meta> systemDao = appCtx.getBean("mySystemDaoR4", IFhirSystemDao.class);
        JpaConformanceProviderR4 confProvider = new JpaConformanceProviderR4(this, systemDao, daoConfig, searchParamRegistry);
        confProvider.setImplementationDescription("HAPI FHIR R4 Server");
        setServerConformanceProvider(confProvider);
      } else if (fhirVersion == FhirVersionEnum.R5) {
        IFhirSystemDao<org.hl7.fhir.r5.model.Bundle, org.hl7.fhir.r5.model.Meta> systemDao = appCtx.getBean("mySystemDaoR5", IFhirSystemDao.class);
        JpaConformanceProviderR5 confProvider = new JpaConformanceProviderR5(this, systemDao, daoConfig, searchParamRegistry);
        confProvider.setImplementationDescription("HAPI FHIR R5 Server");
        setServerConformanceProvider(confProvider);
      } else {
        throw new IllegalStateException();
      }
    }
    }

    /*
     * ETag Support
     */
    setETagSupport(HapiProperties.getEtagSupport());

    /*
     * This server tries to dynamically generate narratives
     */
    FhirContext ctx = getFhirContext();
    ctx.setNarrativeGenerator(new DefaultThymeleafNarrativeGenerator());

    /*
     * Default to JSON and pretty printing
     */
    setDefaultPrettyPrint(HapiProperties.getDefaultPrettyPrint());

    /*
     * Default encoding
     */
    setDefaultResponseEncoding(HapiProperties.getDefaultEncoding());

    /*
     * This configures the server to page search results to and from
     * the database, instead of only paging them to memory. This may mean
     * a performance hit when performing searches that return lots of results,
     * but makes the server much more scalable.
     */
    setPagingProvider(appCtx.getBean(DatabaseBackedPagingProvider.class));

    /*
     * This interceptor formats the output using nice colourful
     * HTML output when the request is detected to come from a
     * browser.
     */
    ResponseHighlighterInterceptor responseHighlighterInterceptor = new ResponseHighlighterInterceptor();
    this.registerInterceptor(responseHighlighterInterceptor);

    if (HapiProperties.isFhirPathFilterInterceptorEnabled()) {
      registerInterceptor(new FhirPathFilterInterceptor());
    }

    /*
     * Add some logging for each request
     */
    LoggingInterceptor loggingInterceptor = new LoggingInterceptor();
    loggingInterceptor.setLoggerName(HapiProperties.getLoggerName());
    loggingInterceptor.setMessageFormat(HapiProperties.getLoggerFormat());
    loggingInterceptor.setErrorMessageFormat(HapiProperties.getLoggerErrorFormat());
    loggingInterceptor.setLogExceptions(HapiProperties.getLoggerLogExceptions());
    this.registerInterceptor(loggingInterceptor);

    /*
     * If you are hosting this server at a specific DNS name, the server will try to
     * figure out the FHIR base URL based on what the web container tells it, but
     * this doesn't always work. If you are setting links in your search bundles that
     * just refer to "localhost", you might want to use a server address strategy:
     */
    String serverAddress = HapiProperties.getServerAddress();
    if (serverAddress != null && serverAddress.length() > 0) {
      setServerAddressStrategy(new HardcodedServerAddressStrategy(serverAddress));
    }

    /*
     * If you are using DSTU3+, you may want to add a terminology uploader, which allows
     * uploading of external terminologies such as Snomed CT. Note that this uploader
     * does not have any security attached (any anonymous user may use it by default)
     * so it is a potential security vulnerability. Consider using an AuthorizationInterceptor
     * with this feature.
     */
    if (false) { // <-- DISABLED RIGHT NOW
      registerProvider(appCtx.getBean(TerminologyUploaderProvider.class));
    }

    // If you want to enable the $trigger-subscription operation to allow
    // manual triggering of a subscription delivery, enable this provider
    if (false) { // <-- DISABLED RIGHT NOW
      SubscriptionTriggeringProvider retriggeringProvider = appCtx
        .getBean(SubscriptionTriggeringProvider.class);
      registerProvider(retriggeringProvider);
    }

    // Define your CORS configuration. This is an example
    // showing a typical setup. You should customize this
    // to your specific needs
    if (HapiProperties.getCorsEnabled()) {
      CorsConfiguration config = new CorsConfiguration();
      config.addAllowedHeader(HttpHeaders.ORIGIN);
      config.addAllowedHeader(HttpHeaders.ACCEPT);
      config.addAllowedHeader(HttpHeaders.CONTENT_TYPE);
      config.addAllowedHeader(HttpHeaders.AUTHORIZATION);
      config.addAllowedHeader(HttpHeaders.CACHE_CONTROL);
      config.addAllowedHeader("x-fhir-starter");
      config.addAllowedHeader("X-Requested-With");
      config.addAllowedHeader("Prefer");
      String allAllowedCORSOrigins = HapiProperties.getCorsAllowedOrigin();
      Arrays.stream(allAllowedCORSOrigins.split(",")).forEach(o -> {
        config.addAllowedOrigin(o);
      });
      config.addAllowedOrigin(HapiProperties.getCorsAllowedOrigin());

      config.addExposedHeader("Location");
      config.addExposedHeader("Content-Location");
      config.setAllowedMethods(
        Arrays.asList("GET", "POST", "PUT", "DELETE", "OPTIONS", "PATCH", "HEAD"));
      config.setAllowCredentials(HapiProperties.getCorsAllowedCredentials());

      // Create the interceptor and register it
      CorsInterceptor interceptor = new CorsInterceptor(config);
      registerInterceptor(interceptor);
    }

    // If subscriptions are enabled, we want to register the interceptor that
    // will activate them and match results against them
    if (HapiProperties.getSubscriptionWebsocketEnabled() ||
      HapiProperties.getSubscriptionEmailEnabled() ||
      HapiProperties.getSubscriptionRestHookEnabled()) {
      // Subscription debug logging
      IInterceptorService interceptorService = appCtx.getBean(IInterceptorService.class);
      interceptorService.registerInterceptor(new SubscriptionDebugLogInterceptor());
    }

    // Cascading deletes
    DaoRegistry daoRegistry = appCtx.getBean(DaoRegistry.class);
    IInterceptorBroadcaster interceptorBroadcaster = appCtx.getBean(IInterceptorBroadcaster.class);
    if (HapiProperties.getAllowCascadingDeletes()) {
      CascadingDeleteInterceptor cascadingDeleteInterceptor = new CascadingDeleteInterceptor(ctx, daoRegistry, interceptorBroadcaster);
      getInterceptorService().registerInterceptor(cascadingDeleteInterceptor);
    }

    // Binary Storage
    if (HapiProperties.isBinaryStorageEnabled()) {
      BinaryStorageInterceptor binaryStorageInterceptor = appCtx
        .getBean(BinaryStorageInterceptor.class);
      getInterceptorService().registerInterceptor(binaryStorageInterceptor);
    }

    // Validation
    IValidatorModule validatorModule = appCtx.getBean(IValidatorModule.class);
    if (validatorModule != null) {
      if (HapiProperties.getValidateRequestsEnabled()) {
        RequestValidatingInterceptor interceptor = new RequestValidatingInterceptor();
        interceptor.setFailOnSeverity(ResultSeverityEnum.ERROR);
        interceptor.setValidatorModules(Collections.singletonList(validatorModule));
        registerInterceptor(interceptor);
      }
      if (HapiProperties.getValidateResponsesEnabled()) {
        ResponseValidatingInterceptor interceptor = new ResponseValidatingInterceptor();
        interceptor.setFailOnSeverity(ResultSeverityEnum.ERROR);
        interceptor.setValidatorModules(Collections.singletonList(validatorModule));
        registerInterceptor(interceptor);
      }
    }

    // GraphQL
    if (HapiProperties.getGraphqlEnabled()) {
      if (fhirVersion.isEqualOrNewerThan(FhirVersionEnum.DSTU3)) {
        registerProvider(appCtx.getBean(GraphQLProvider.class));
      }
    }

    if (!HapiProperties.getAllowedBundleTypes().isEmpty()) {
      String allowedBundleTypesString = HapiProperties.getAllowedBundleTypes();
      Set<String> allowedBundleTypes = new HashSet<>();
      Arrays.stream(allowedBundleTypesString.split(",")).forEach(o -> {
        BundleType type = BundleType.valueOf(o);
        allowedBundleTypes.add(type.toCode());
      });
      DaoConfig config = (DaoConfig) daoConfig;
      config.setBundleTypesAllowedForStorage(
        Collections.unmodifiableSet(new TreeSet<>(allowedBundleTypes)));
    }

    // Bulk Export
    if (HapiProperties.getBulkExportEnabled()) {
      registerProvider(appCtx.getBean(BulkDataExportProvider.class));
    }

<<<<<<< HEAD
    if (HapiProperties.getPartitioningEnabled()) {
      PartitionSettings partitionSettings = appCtx.getBean(PartitionSettings.class);
      partitionSettings.setPartitioningEnabled(true);
      PartitionSettings.CrossPartitionReferenceMode mode = PartitionSettings.CrossPartitionReferenceMode.valueOf(HapiProperties.getPartitioningCrossPartitionReferenceMode());
      partitionSettings.setAllowReferencesAcrossPartitions(mode);
      partitionSettings.setIncludePartitionInSearchHashes(HapiProperties.getIncludePartitionInSearchHashes());
      registerProvider(appCtx.getBean(PartitionManagementProvider.class));
    }
  }
=======
  }

>>>>>>> f7fa5728
}<|MERGE_RESOLUTION|>--- conflicted
+++ resolved
@@ -7,10 +7,6 @@
 import ca.uhn.fhir.jpa.api.config.DaoConfig;
 import ca.uhn.fhir.jpa.api.dao.DaoRegistry;
 import ca.uhn.fhir.jpa.api.dao.IFhirSystemDao;
-<<<<<<< HEAD
-=======
-import ca.uhn.fhir.jpa.api.rp.ResourceProviderFactory;
->>>>>>> f7fa5728
 import ca.uhn.fhir.jpa.binstore.BinaryStorageInterceptor;
 import ca.uhn.fhir.jpa.bulk.BulkDataExportProvider;
 import ca.uhn.fhir.jpa.interceptor.CascadingDeleteInterceptor;
@@ -126,25 +122,6 @@
       JpaConformanceProviderDstu2 confProvider = new JpaConformanceProviderDstu2(this, systemDao, daoConfig);
       confProvider.setImplementationDescription("HAPI FHIR DSTU2 Server");
       setServerConformanceProvider(confProvider);
-<<<<<<< HEAD
-    } else {
-      if (fhirVersion == FhirVersionEnum.DSTU3) {
-        IFhirSystemDao<Bundle, Meta> systemDao = appCtx.getBean("mySystemDaoDstu3", IFhirSystemDao.class);
-        JpaConformanceProviderDstu3 confProvider = new JpaConformanceProviderDstu3(this, systemDao, daoConfig, searchParamRegistry);
-      confProvider.setImplementationDescription("HAPI FHIR DSTU3 Server");
-      setServerConformanceProvider(confProvider);
-    } else if (fhirVersion == FhirVersionEnum.R4) {
-        IFhirSystemDao<org.hl7.fhir.r4.model.Bundle, org.hl7.fhir.r4.model.Meta> systemDao = appCtx.getBean("mySystemDaoR4", IFhirSystemDao.class);
-        JpaConformanceProviderR4 confProvider = new JpaConformanceProviderR4(this, systemDao, daoConfig, searchParamRegistry);
-      confProvider.setImplementationDescription("HAPI FHIR R4 Server");
-      setServerConformanceProvider(confProvider);
-    } else if (fhirVersion == FhirVersionEnum.R5) {
-        IFhirSystemDao<org.hl7.fhir.r5.model.Bundle, org.hl7.fhir.r5.model.Meta> systemDao = appCtx.getBean("mySystemDaoR5", IFhirSystemDao.class);
-        JpaConformanceProviderR5 confProvider = new JpaConformanceProviderR5(this, systemDao, daoConfig, searchParamRegistry);
-      confProvider.setImplementationDescription("HAPI FHIR R5 Server");
-      setServerConformanceProvider(confProvider);
-=======
->>>>>>> f7fa5728
     } else {
       if (fhirVersion == FhirVersionEnum.DSTU3) {
         IFhirSystemDao<Bundle, Meta> systemDao = appCtx.getBean("mySystemDaoDstu3", IFhirSystemDao.class);
@@ -165,7 +142,6 @@
         throw new IllegalStateException();
       }
     }
-    }
 
     /*
      * ETag Support
@@ -344,7 +320,6 @@
       registerProvider(appCtx.getBean(BulkDataExportProvider.class));
     }
 
-<<<<<<< HEAD
     if (HapiProperties.getPartitioningEnabled()) {
       PartitionSettings partitionSettings = appCtx.getBean(PartitionSettings.class);
       partitionSettings.setPartitioningEnabled(true);
@@ -352,10 +327,6 @@
       partitionSettings.setAllowReferencesAcrossPartitions(mode);
       partitionSettings.setIncludePartitionInSearchHashes(HapiProperties.getIncludePartitionInSearchHashes());
       registerProvider(appCtx.getBean(PartitionManagementProvider.class));
-    }
   }
-=======
   }
-
->>>>>>> f7fa5728
 }
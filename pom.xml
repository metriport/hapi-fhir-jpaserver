<project xmlns="http://maven.apache.org/POM/4.0.0"
         xmlns:xsi="http://www.w3.org/2001/XMLSchema-instance"
         xsi:schemaLocation="http://maven.apache.org/POM/4.0.0 http://maven.apache.org/xsd/maven-4.0.0.xsd">
    <modelVersion>4.0.0</modelVersion>

    <!-- one-liner to take you to the cloud with settings form the application.yaml file: -->
    <!-- 'mvn clean package com.google.cloud.tools:jib-maven-plugin:dockerBuild -Dimage=distroless-hapi && docker run -p 8080:8080 -e spring.batch.job.enabled=false distroless-hapi' -->
    <!--
    Note: HAPI projects use the "hapi-fhir" POM as their base to provide easy management.
    You do not need to use this in your own projects, so the "parent" tag and it's
    contents below may be removed
    if you are using this file as a basis for your own project.
    -->
    <parent>
        <groupId>ca.uhn.hapi.fhir</groupId>
        <artifactId>hapi-fhir</artifactId>
<<<<<<< HEAD
	<version>5.6.0-PRE7_NIH-SNAPSHOT</version>
=======
		  <version>5.6.0</version>
>>>>>>> 0203a366
    </parent>

    <artifactId>hapi-fhir-jpaserver-starter</artifactId>

    <properties>
        <java.version>8</java.version>
        <spring_boot_version>2.5.6</spring_boot_version>
    </properties>

    <prerequisites>
        <maven>3.6.3</maven>
    </prerequisites>

    <packaging>war</packaging>

    <name>HAPI FHIR JPA Server - Starter Project</name>

    <repositories>
        <repository>
            <id>oss-snapshots</id>
            <snapshots>
                <enabled>true</enabled>
            </snapshots>
            <url>https://oss.sonatype.org/content/repositories/snapshots/</url>
        </repository>
    </repositories>


    <dependencies>
        <dependency>
            <groupId>org.eclipse.jetty.websocket</groupId>
            <artifactId>websocket-api</artifactId>
            <version>${jetty_version}</version>
        </dependency>
        <dependency>
            <groupId>org.eclipse.jetty.websocket</groupId>
            <artifactId>websocket-client</artifactId>
            <version>${jetty_version}</version>
        </dependency>
        <dependency>
            <groupId>mysql</groupId>
            <artifactId>mysql-connector-java</artifactId>
            <version>8.0.25</version>
        </dependency>
        <!-- https://mvnrepository.com/artifact/org.postgresql/postgresql -->
        <dependency>
            <groupId>org.postgresql</groupId>
            <artifactId>postgresql</artifactId>
            <version>42.2.23</version>
        </dependency>

        <!-- Needed for Email subscriptions -->
        <dependency>
<<<<<<< HEAD
            <groupId>org.simplejavamail</groupId>
            <artifactId>simple-java-mail</artifactId>
=======
            <groupId>com.sun.mail</groupId>
            <artifactId>javax.mail</artifactId>
            <version>1.6.2</version>
>>>>>>> 0203a366
            <exclusions>
                <exclusion>
                    <groupId>jakarta.annotation</groupId>
                    <artifactId>jakarta.annotation-api</artifactId>
                </exclusion>
            </exclusions>
        </dependency>

        <!-- This dependency includes the core HAPI-FHIR classes -->
        <dependency>
            <groupId>ca.uhn.hapi.fhir</groupId>
            <artifactId>hapi-fhir-base</artifactId>
            <version>${project.version}</version>
        </dependency>
        <!-- This dependency includes the EmailSenderImpl we will be using instead of standard javamail.-->
        <dependency>
            <groupId>ca.uhn.hapi.fhir</groupId>
            <artifactId>hapi-fhir-jpaserver-subscription</artifactId>
            <version>${project.version}</version>
        </dependency>

        <!-- This dependency includes the JPA server itself, which is packaged separately from the rest of HAPI FHIR -->
        <dependency>
            <groupId>ca.uhn.hapi.fhir</groupId>
            <artifactId>hapi-fhir-jpaserver-base</artifactId>
            <version>${project.version}</version>
            <exclusions>
                <exclusion>
                    <groupId>org.springframework</groupId>
                    <artifactId>spring-jcl</artifactId>
                </exclusion>
                <exclusion>
                    <groupId>commons-logging</groupId>
                    <artifactId>commons-logging</artifactId>
                </exclusion>
            </exclusions>
        </dependency>
        <!-- This dependency includes the JPA CQL Server -->
        <dependency>
            <groupId>ca.uhn.hapi.fhir</groupId>
            <artifactId>hapi-fhir-jpaserver-cql</artifactId>
            <version>${project.version}</version>
        </dependency>
        <!-- This dependency includes the JPA MDM Server -->
        <dependency>
            <groupId>ca.uhn.hapi.fhir</groupId>
            <artifactId>hapi-fhir-jpaserver-mdm</artifactId>
            <version>${project.version}</version>
        </dependency>
        <!-- This dependency includes the OpenAPI Server -->
        <dependency>
            <groupId>ca.uhn.hapi.fhir</groupId>
            <artifactId>hapi-fhir-server-openapi</artifactId>
            <version>${project.version}</version>
        </dependency>
        <!-- This dependency is used for the "FHIR Tester" web app overlay -->
        <dependency>
            <groupId>ca.uhn.hapi.fhir</groupId>
            <artifactId>hapi-fhir-testpage-overlay</artifactId>
            <version>${project.version}</version>
            <type>war</type>
            <scope>provided</scope>
        </dependency>
        <dependency>
            <groupId>ca.uhn.hapi.fhir</groupId>
            <artifactId>hapi-fhir-testpage-overlay</artifactId>
            <version>${project.version}</version>
            <classifier>classes</classifier>
        </dependency>

        <!-- HAPI-FHIR uses Logback for logging support. The logback library is included automatically by Maven as a part of the hapi-fhir-base dependency, but you also need to include a logging library. Logback
            is used here, but log4j would also be fine. -->
        <dependency>
            <groupId>ch.qos.logback</groupId>
            <artifactId>logback-classic</artifactId>
        </dependency>

        <!-- Needed for JEE/Servlet support -->
        <dependency>
            <groupId>javax.servlet</groupId>
            <artifactId>javax.servlet-api</artifactId>
            <scope>provided</scope>
        </dependency>

        <!-- If you are using HAPI narrative generation, you will need to include Thymeleaf as well. Otherwise the following can be omitted. -->
        <dependency>
            <groupId>org.thymeleaf</groupId>
            <artifactId>thymeleaf</artifactId>
        </dependency>

        <!-- Needed for parsing the config -->
        <dependency>
            <groupId>org.yaml</groupId>
            <artifactId>snakeyaml</artifactId>
            <version>1.29</version>
        </dependency>

        <!-- Used for CORS support -->
        <!-- Spring Web is used to deploy the server to a web container. -->
        <dependency>
            <groupId>org.springframework</groupId>
            <artifactId>spring-web</artifactId>
        </dependency>

        <!-- You may not need this if you are deploying to an application server which provides database connection pools itself. -->
        <dependency>
            <groupId>org.apache.commons</groupId>
            <artifactId>commons-dbcp2</artifactId>
            <exclusions>
                <exclusion>
                    <groupId>commons-logging</groupId>
                    <artifactId>commons-logging</artifactId>
                </exclusion>
            </exclusions>
        </dependency>

        <!-- This example uses H2 embedded database. If you are using another database such as Mysql or Oracle, you may omit the following dependencies and replace them with an appropriate database client
            dependency for your database platform. -->
        <dependency>
            <groupId>com.h2database</groupId>
            <artifactId>h2</artifactId>
        </dependency>

        <!-- webjars -->
        <dependency>
            <groupId>org.webjars</groupId>
            <artifactId>bootstrap</artifactId>
            <version>3.4.1</version>
        </dependency>
        <dependency>
            <groupId>org.webjars</groupId>
            <artifactId>Eonasdan-bootstrap-datetimepicker</artifactId>
        </dependency>
        <dependency>
            <groupId>org.webjars</groupId>
            <artifactId>font-awesome</artifactId>
        </dependency>
        <dependency>
            <groupId>org.webjars.bower</groupId>
            <artifactId>awesome-bootstrap-checkbox</artifactId>
        </dependency>
        <dependency>
            <groupId>org.webjars</groupId>
            <artifactId>jstimezonedetect</artifactId>
        </dependency>
        <dependency>
            <groupId>org.webjars</groupId>
            <artifactId>select2</artifactId>
        </dependency>
        <dependency>
            <groupId>org.webjars.bower</groupId>
            <artifactId>jquery</artifactId>
        </dependency>
        <dependency>
            <groupId>org.webjars.bower</groupId>
            <artifactId>moment</artifactId>
        </dependency>

        <!-- The following dependencies are only needed for automated unit tests, you do not neccesarily need them to run the example. -->
        <dependency>
            <groupId>org.eclipse.jetty</groupId>
            <artifactId>jetty-servlets</artifactId>
            <scope>test</scope>
        </dependency>
        <dependency>
            <groupId>org.eclipse.jetty</groupId>
            <artifactId>jetty-servlet</artifactId>
            <scope>test</scope>
        </dependency>
        <dependency>
            <groupId>org.eclipse.jetty.websocket</groupId>
            <artifactId>websocket-server</artifactId>
            <scope>test</scope>
        </dependency>
        <dependency>
            <groupId>org.eclipse.jetty</groupId>
            <artifactId>jetty-server</artifactId>
            <scope>test</scope>
        </dependency>
        <dependency>
            <groupId>org.eclipse.jetty</groupId>
            <artifactId>jetty-util</artifactId>
            <scope>test</scope>
        </dependency>
        <dependency>
            <groupId>org.eclipse.jetty</groupId>
            <artifactId>jetty-webapp</artifactId>
            <scope>test</scope>
        </dependency>
        <dependency>
            <groupId>org.testcontainers</groupId>
            <artifactId>testcontainers</artifactId>
            <scope>test</scope>
        </dependency>
        <dependency>
            <groupId>org.testcontainers</groupId>
            <artifactId>elasticsearch</artifactId>
            <scope>test</scope>
        </dependency>
        <dependency>
            <groupId>org.testcontainers</groupId>
            <artifactId>junit-jupiter</artifactId>
            <scope>test</scope>
        </dependency>


        <!--
        For some reason JavaDoc crashed during site generation unless we have this dependency
        -->
        <dependency>
            <groupId>javax.interceptor</groupId>
            <artifactId>javax.interceptor-api</artifactId>
            <scope>provided</scope>
        </dependency>

        <dependency>
            <groupId>ca.uhn.hapi.fhir</groupId>
            <artifactId>hapi-fhir-test-utilities</artifactId>
            <version>${project.version}</version>
            <scope>test</scope>
        </dependency>

        <dependency>
            <groupId>org.awaitility</groupId>
            <artifactId>awaitility</artifactId>
            <version>4.1.0</version>
            <scope>test</scope>
        </dependency>

        <dependency>
            <groupId>org.springframework.boot</groupId>
            <artifactId>spring-boot-autoconfigure</artifactId>
            <version>${spring_boot_version}</version>
        </dependency>

        <dependency>
            <groupId>org.junit.jupiter</groupId>
            <artifactId>junit-jupiter-api</artifactId>
            <version>5.7.2</version>
            <scope>test</scope>
        </dependency>
        <dependency>
            <groupId>org.junit.jupiter</groupId>
            <artifactId>junit-jupiter-engine</artifactId>
            <version>5.7.2</version>
            <scope>test</scope>
        </dependency>

        <dependency>
            <groupId>org.springframework.boot</groupId>
            <artifactId>spring-boot-starter-test</artifactId>
            <version>${spring_boot_version}</version>
            <scope>test</scope>
        </dependency>


    </dependencies>

    <build>

        <pluginManagement>
            <plugins>
                <plugin>
                    <groupId>org.apache.maven.plugins</groupId>
                    <artifactId>maven-dependency-plugin</artifactId>
                    <version>3.2.0</version>
                </plugin>
            </plugins>
        </pluginManagement>

        <!-- Tells Maven to name the generated WAR file as ROOT.war -->
        <finalName>ROOT</finalName>

        <plugins>
            <plugin>
                <groupId>org.springframework.boot</groupId>
                <artifactId>spring-boot-maven-plugin</artifactId>
                <executions>
                    <execution>
                        <goals>
                            <goal>repackage</goal>
                        </goals>
                        <configuration>
                            <mainClass>ca.uhn.fhir.jpa.starter.Application</mainClass>
                        </configuration>
                    </execution>
                </executions>
            </plugin>
            <!-- The following is not required for the application to build, but allows you to test it by issuing "mvn package jetty:run -Dspring.batch.job.enabled=false" from the command line. -->
            <!--
            <plugin>
                <groupId>org.eclipse.jetty</groupId>
                <artifactId>jetty-maven-plugin</artifactId>
                <version>${jetty_version}</version>
                <configuration>
                    <webApp>
                        <contextPath>/hapi-fhir-jpaserver</contextPath>
                        <allowDuplicateFragmentNames>true</allowDuplicateFragmentNames>
                    </webApp>
                </configuration>
            </plugin>
            -->

            <!-- Tell Maven which Java source version you want to use -->
            <plugin>
                <groupId>org.apache.maven.plugins</groupId>
                <artifactId>maven-compiler-plugin</artifactId>
                <version>3.8.1</version>
                <configuration>
                    <release>8</release>
                </configuration>
            </plugin>

            <!-- The configuration here tells the WAR plugin to include the FHIR Tester overlay. You can omit it if you are not using that feature. -->
            <plugin>
                <groupId>org.apache.maven.plugins</groupId>
                <artifactId>maven-war-plugin</artifactId>
                <configuration>
                    <archive>
                        <manifestEntries>
                            <Build-Time>${maven.build.timestamp}</Build-Time>
                        </manifestEntries>
                    </archive>
                    <attachClasses>true</attachClasses>
                    <overlays>
                        <overlay>
                            <groupId>ca.uhn.hapi.fhir</groupId>
                            <artifactId>hapi-fhir-testpage-overlay</artifactId>
                        </overlay>
                    </overlays>
                    <failOnMissingWebXml>false</failOnMissingWebXml>
                </configuration>
            </plugin>

            <!-- This is to run the integration tests -->
            <plugin>
                <groupId>org.apache.maven.plugins</groupId>
                <artifactId>maven-failsafe-plugin</artifactId>
                <configuration>
                    <redirectTestOutputToFile>true</redirectTestOutputToFile>
                </configuration>
                <executions>
                    <execution>
                        <goals>
                            <goal>integration-test</goal>
                            <goal>verify</goal>
                        </goals>
                    </execution>
                </executions>
            </plugin>

            <plugin>
                <groupId>org.basepom.maven</groupId>
                <artifactId>duplicate-finder-maven-plugin</artifactId>
                <executions>
                    <execution>
                        <id>default</id>
                        <phase>verify</phase>
                        <goals>
                            <goal>check</goal>
                        </goals>
                        <inherited>true</inherited>
                    </execution>
                </executions>
                <configuration>
                    <failBuildInCaseOfConflict>false</failBuildInCaseOfConflict>
                    <checkTestClasspath>false</checkTestClasspath>
                    <!--
                    <printEqualFiles>false</printEqualFiles>
                    <failBuildInCaseOfDifferentContentConflict>true</failBuildInCaseOfDifferentContentConflict>
                    <failBuildInCaseOfEqualContentConflict>true</failBuildInCaseOfEqualContentConflict>
                    <failBuildInCaseOfConflict>true</failBuildInCaseOfConflict>
                    <checkCompileClasspath>true</checkCompileClasspath>
                    <checkRuntimeClasspath>false</checkRuntimeClasspath>
                    <skip>false</skip>
                    <quiet>false</quiet>
                    <preferLocal>true</preferLocal>
                    <useResultFile>true</useResultFile>
                    <resultFileMinClasspathCount>2</resultFileMinClasspathCount>
                    <resultFile>${project.build.directory}/duplicate-finder-result.xml</resultFile>
                    -->
                    <!--
                    <ignoredDependencies>
                        <dependency>
                            <groupId>javax.el</groupId>
                            <artifactId>javax.el-api</artifactId>
                        </dependency>
                        <dependency>
                            <groupId>javax.mail</groupId>
                            <artifactId>javax.mail-api</artifactId>
                        </dependency>
                        <dependency>
                            <groupId>javax.activation</groupId>
                            <artifactId>javax.activation-api</artifactId>
                        </dependency>
                        <dependency>
                            <groupId>com.helger</groupId>
                            <artifactId>ph-schematron</artifactId>
                        </dependency>
                        <dependency>
                            <groupId>commons-logging</groupId>
                            <artifactId>commons-logging</artifactId>
                        </dependency>
                        <dependency>
                            <groupId>org.jscience</groupId>
                            <artifactId>jscience</artifactId>
                        </dependency>
                        <dependency>
                            <groupId>org.springframework</groupId>
                            <artifactId>spring-jcl</artifactId>
                        </dependency>
                        <dependency>
                            <groupId>org.springframework</groupId>
                            <artifactId>spring-jcl</artifactId>
                        </dependency>
                        <dependency>
                            <groupId>com.google.code.findbugs</groupId>
                            <artifactId>annotations</artifactId>
                        </dependency>
                        <dependency>
                            <groupId>org.apache.derby</groupId>
                            <artifactId>derbyclient</artifactId>
                        </dependency>
                        <dependency>
                            <groupId>org.apache.derby</groupId>
                            <artifactId>derbynet</artifactId>
                        </dependency>
                        <dependency>
                            <groupId>org.apache.derby</groupId>
                            <artifactId>derbyclient</artifactId>
                        </dependency>
                        <dependency>
                            <groupId>org.checkerframework</groupId>
                            <artifactId>checker-compat-qual</artifactId>
                        </dependency>
                    </ignoredDependencies>
                    -->
                    <ignoredResourcePatterns>
                        <ignoredResourcePattern>.*\.txt$</ignoredResourcePattern>
                        <ignoredResourcePattern>.*\.html$</ignoredResourcePattern>
                        <ignoredResourcePattern>config/favicon.ico</ignoredResourcePattern>
                    </ignoredResourcePatterns>
                </configuration>
            </plugin>
        </plugins>
    </build>

    <profiles>
        <!-- Package the war for your preference. Use the boot profile if you prefer a single jar/war
        that can be started with and embedded application server. Default is jetty as it is assumed
        that the main users of this project already have an app server.
        Different profiles are needed as packing it for spring boot, makes the resulting war undeployable
        due to a class shading issue between tomcat and jetty.
        (the error is 'java.util.ServiceConfigurationError: org.apache.juli.logging.Log: org.eclipse.jetty.apache.jsp.JuliLog not a subtype')

         -->

        <!-- example of how to start the server using spring boot-->
        <!-- mvn clean package spring-boot:repackage -Pboot && java -jar target/hapi-fhir-jpaserver.war -->

        <!-- Use the boot profile for development and debugging options when using your IDE -->
        <profile>
            <id>boot</id>
            <dependencies>
                <dependency>
                    <groupId>org.springframework.boot</groupId>
                    <artifactId>spring-boot-starter-web</artifactId>
                    <version>${spring_boot_version}</version>
                </dependency>
            </dependencies>
        </profile>
        <!-- examples of how to start the server using the default profile-->
        <!-- mvn clean package jetty:run -Dspring.batch.job.enabled=false -->
        <!-- java -jar -Dspring.batch.job.enabled=false jetty-runner.jar target/hapi-fhir-jpaserver.war -->
        <profile>
            <id>jetty</id>
            <dependencies>
                <dependency>
                    <groupId>org.springframework.boot</groupId>
                    <artifactId>spring-boot-starter-web</artifactId>
                    <version>${spring_boot_version}</version>
                    <exclusions>
                        <exclusion>
                            <groupId>org.springframework.boot</groupId>
                            <artifactId>spring-boot-starter-tomcat</artifactId>
                        </exclusion>
                    </exclusions>
                </dependency>
            </dependencies>
        </profile>
    </profiles>
</project><|MERGE_RESOLUTION|>--- conflicted
+++ resolved
@@ -14,11 +14,7 @@
     <parent>
         <groupId>ca.uhn.hapi.fhir</groupId>
         <artifactId>hapi-fhir</artifactId>
-<<<<<<< HEAD
-	<version>5.6.0-PRE7_NIH-SNAPSHOT</version>
-=======
 		  <version>5.6.0</version>
->>>>>>> 0203a366
     </parent>
 
     <artifactId>hapi-fhir-jpaserver-starter</artifactId>
@@ -72,14 +68,8 @@
 
         <!-- Needed for Email subscriptions -->
         <dependency>
-<<<<<<< HEAD
             <groupId>org.simplejavamail</groupId>
             <artifactId>simple-java-mail</artifactId>
-=======
-            <groupId>com.sun.mail</groupId>
-            <artifactId>javax.mail</artifactId>
-            <version>1.6.2</version>
->>>>>>> 0203a366
             <exclusions>
                 <exclusion>
                     <groupId>jakarta.annotation</groupId>

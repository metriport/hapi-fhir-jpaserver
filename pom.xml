--- conflicted
+++ resolved
@@ -14,11 +14,7 @@
     <parent>
         <groupId>ca.uhn.hapi.fhir</groupId>
         <artifactId>hapi-fhir</artifactId>
-<<<<<<< HEAD
 		  <version>6.0.0</version>
-=======
-		  <version>5.7.2</version>
->>>>>>> 244113ba
     </parent>
 
     <artifactId>hapi-fhir-jpaserver-starter</artifactId>
